########################################################
#  MMC: Mesh-based Monte Carlo
#  Copyright (C) 2009-2025 Qianqian Fang
#                    <q.fang at neu.edu>
#
#  $Id$
########################################################

########################################################
# Base Makefile for all example/tests and main program
#
# This file specifies the compiler options for compiling
# and linking
########################################################

ROOTDIR ?= ..
MMCDIR  ?= $(ROOTDIR)

MMCSRC :=$(MMCDIR)/src

CUDAHOME ?= /usr/local/cuda
OPTIXHOME ?= /pub/optix-7.5

CXX        := g++
AR         := $(CC)
CUDACC     :=nvcc
BIN        := $(MMCDIR)/bin
BUILT      := built
BINDIR     := $(BIN)
OBJDIR 	   := $(BUILT)
<<<<<<< HEAD
CCFLAGS    += -c -Wall -g -DMCX_EMBED_CL -fno-strict-aliasing -MMD -MP#-pedantic -std=c99 -mfpmath=sse -ffast-math -mtune=core2
PTXFLAGS   += -O3 -Xptxas -allow-expensive-optimizations -ptx --expt-relaxed-constexpr -use_fast_math -MMD -MP
INCLUDEDIR := $(MMCDIR)/src -I$(MMCDIR)/src/zmat/easylzma -I$(MMCDIR)/src/ubj -I$(CUDAHOME)/include -I$(OPTIXHOME)/include -I$(OPTIXHOME)/SDK -I$(OPTIXHOME)/SDK/support
=======
CCFLAGS    += -c -Wall -g -DMCX_EMBED_CL -fno-strict-aliasing#-pedantic -std=c99 -mfpmath=sse -ffast-math -mtune=core2
CXXFLAGS   += -std=c++11
INCLUDEDIR := $(MMCDIR)/src -I$(MMCDIR)/src/zmat/easylzma -I$(MMCDIR)/src/ubj
>>>>>>> 54026446
AROUTPUT   += -o
MAKE       ?= make

ZMATLIB    :=lib/libzmat.a

LIBOPENCLDIR ?= /usr/local/cuda/lib64
LIBOPENCL  ?=-lOpenCL
EXTRALIB   += -lm -lstdc++ -L$(LIBOPENCLDIR) -lcudart -lcuda -ldl

OPENMP     := -fopenmp
OPENMPLIB  := -fopenmp
FASTMATH   := #-ffast-math
CUCCOPT    +=-Xcompiler $(OPENMP) -use_fast_math -Xptxas -O3,-v -Xcompiler -fPIC -MMD -MP
CUDA_STATIC=--cudart static -Xcompiler "-static-libgcc -static-libstdc++"
SSEFLAGS   :=-DMMC_USE_SSE -DHAVE_SSE2 -msse -msse2 -msse3 -mssse3 -msse4.1

ECHO	   := echo
MKDIR      := mkdir

ifneq (,$(filter $(MAKECMDGOALS),mex oct mexomp octomp cudamex cudaoct))
    ZMATLIB=
else
    FILES+=mmc cjson/cJSON ubj/ubjw mmc_neurojson
endif

USERARFLAGS?=$(ZMATLIB)

MEXLINKLIBS=-L"\$$MATLABROOT/extern/lib/\$$ARCH" -L"\$$MATLABROOT/bin/\$$ARCH" -lmx -lmex $(ZMATLIB)

ARCH = $(shell uname -m)
ifeq ($(findstring x86_64,$(ARCH)), x86_64)
     CCFLAGS+=-m64
     PTXFLAGS+=-Xcompiler -m64
endif

ISCLANG = $(shell $(CC) --version | grep clang)

MEXLINKOPT +=$(OPENMPLIB)
MKMEX      :=mex
MKMEXOPT    =CC='$(CC)' CXX='$(CXX)' LINKLIBS="$(MEXLINKLIBS) $(MEXLINKOPT)" COMPFLAGS='' DEFINES='' CXXLIBS='$$CXXLIBS $(MEXLINKOPT) $(LIBOPENCL) $(LIBCUDART)' CXXFLAGS='$$CXXFLAGS $(CCFLAGS) $(USERCCFLAGS)' $(FASTMATH) -cxx -outdir $(BINDIR)
MKOCT      :=mkoctfile -v

DLLFLAG=-fPIC

PLATFORM = $(shell uname -s)
ifeq ($(findstring MINGW64,$(PLATFORM)), MINGW64)
    MW_MINGW64_LOC?=/c/msys64/usr/
    MKMEX      :=cmd //c mex.bat
    INCLUDEDIRS+=-I"./mingw64/include"
    LIBOPENCL   ="c:\Windows\System32\OpenCL.dll"
    MKMEXOPT    =-f mexopts_msys2_gcc.xml COMPFLAGS='$$COMPFLAGS $(CCFLAGS) $(USERCCFLAGS)' LDFLAGS='$$LDFLAGS -static $(OPENMPLIB) $(LIBOPENCL) $(MEXLINKOPT)' $(FASTMATH) -outdir ../mmclab
    EXTRALIB   +=-static
    CCFLAGS    +=-D__USE_MINGW_ANSI_STDIO=1
    DLLFLAG    =
    MEXLINKLIBS="\$$LINKLIBS"
else ifeq ($(findstring MSYS,$(PLATFORM)), MSYS)
    MKMEX      :=cmd //c mex.bat
    INCLUDEDIRS+=-I"./mingw64/include"
    LIBOPENCL   ="c:\Windows\System32\OpenCL.dll"
    MKMEXOPT    =-f mexopts_msys2_gcc.xml COMPFLAGS='$$COMPFLAGS $(CCFLAGS) $(USERCCFLAGS)' LDFLAGS='$$LDFLAGS -static $(OPENMPLIB) $(LIBOPENCL) $(MEXLINKOPT)' $(FASTMATH) -outdir ../mmclab
    EXTRALIB   +=-static
    CCFLAGS    +=-D__USE_MINGW_ANSI_STDIO=1
    DLLFLAG    =
    MEXLINKLIBS="\$$LINKLIBS"
else ifeq ($(findstring CYGWIN,$(PLATFORM)), CYGWIN)
    MKMEX      :=cmd /c mex.bat
    MKMEXOPT    =-f mexopts_msys2_gcc.xml COMPFLAGS='$$COMPFLAGS $(CCFLAGS) $(USERCCFLAGS)' LDFLAGS='$$LDFLAGS -static $(OPENMPLIB) $(LIBOPENCL) $(MEXLINKOPT)' $(FASTMATH) -outdir ../mmclab
    LIBOPENCL   ="c:\Windows\System32\OpenCL.dll"
    INCLUDEDIRS+=-I"./mingw64/include"
    EXTRALIB   +=-static
    CCFLAGS    +=-D__USE_MINGW_ANSI_STDIO=1
    DLLFLAG     =
    MEXLINKLIBS="\$$LINKLIBS"
else ifeq ($(findstring Darwin,$(PLATFORM)), Darwin)
    INCLUDEDIRS=-I/System/Library/Frameworks/OpenCL.framework/Headers -I/usr/local/include -I/opt/homebrew/opt/libomp/include
    LIBOPENCL=-framework OpenCL
    LIBOPENCLDIR=/System/Library/Frameworks/OpenCL.framework/Versions/A
    ifeq ($(ISCLANG),)
        OPENMPLIB=-static-libgcc -static-libstdc++ $(shell $(CC) --print-file-name=libgomp.a)
        OPENMP=-fopenmp
    else
        ifneq (,$(wildcard /opt/homebrew/opt/libomp/lib/libomp.a))  # brew on arm64 Apple installs libomp to /opt/homebrew/opt
            ifneq (,$(filter mex,$(MAKECMDGOALS)))
                OPENMPLIB=-lomp
            else
                OPENMPLIB=/opt/homebrew/opt/libomp/lib/libomp.a
            endif
        else
            OPENMPLIB=/usr/local/lib/libomp.a
        endif
        OPENMP=-Xclang -fopenmp
    endif
    CUDA_STATIC=--cudart static
endif

.DEFAULT_GOAL := ssemath

ifeq ($(findstring Darwin,$(PLATFORM)), Darwin)
    ifeq ($(findstring arm64,$(ARCH)), arm64)
       .DEFAULT_GOAL := omp
       ifneq (,$(filter $(MAKECMDGOALS),mex oct))
           SSEFLAGS=
       endif
    endif
endif

ifeq ($(BACKEND),ocelot)
  LINKOPT=-L/usr/local/lib `OcelotConfig -l` -ltinfo
  CUCCOPT=-D__STRICT_ANSI__ -g #--maxrregcount 32
else ifeq ($(BACKEND),cudastatic)
  ifeq ($(findstring Darwin,$(PLATFORM)), Darwin)
      ifeq ($(ISCLANG),)
          CUDART=-lcudadevrt -lcudart_static -ldl -static-libgcc -static-libstdc++
      else
          CUDART=-lcudadevrt -lcudart_static -ldl /usr/local/lib/libomp.a
      endif
  else
      CUDART=-lcudadevrt -lcudart_static -ldl -lrt -static-libgcc -static-libstdc++
  endif
  LINKOPT=-L/usr/local/cuda/lib -lm $(CUDART)
  CUCCOPT+=-g -lineinfo -Xcompiler -Wall#-arch compute_20 #--maxrregcount 32
else
  LINKOPT=-L/usr/local/cuda/lib -lm $(CUDART)
  CUCCOPT+=-g -lineinfo -Xcompiler -Wall#-arch compute_20 #--maxrregcount 32
endif

CUGENCODE?=-arch=sm_30

INCLUDEDIR+=$(INCLUDEDIRS)
EXTRALIB+=$(LIBOPENCL)

NACL_SDK_ROOT ?= ../../../nacl
OSNAME := $(shell echo $(PLATFORM) | tr A-Z a-z)
PNACL_TC_PATH := $(abspath $(NACL_SDK_ROOT)/toolchain/$(OSNAME)_pnacl)

DOXY       := doxygen
DOCDIR     := $(MMCDIR)/doc

ifeq ($(CC),icc)
	OPENMP   := -qopenmp
	OPENMPLIB:= $(OPENMP)
	FASTMATH :=
	EXTRALIB :=
endif

ifeq ($(CC),clang)
        OPENMP   := -Xpreprocessor -fopenmp
        OPENMPLIB:= -lomp
endif

ifneq (,$(filter $(MAKECMDGOALS),mex cudamex))
        CCFLAGS+=-DMATLAB_MEX_FILE
endif

ARFLAGS    :=

OBJSUFFIX  := .o
BINSUFFIX  :=
CLHEADER=.clh
DEPSUFFIX := .d
OPTIXOBJSUFFIX := .ptx.o
PTXSUFFIX := .ptx

OBJS       := $(addprefix $(OBJDIR)/, $(FILES))
DEPENDS    := $(addsuffix $(DEPSUFFIX), $(OBJS))
OBJS       := $(subst $(OBJDIR)/$(MMCSRC)/,$(MMCSRC)/,$(OBJS))
OBJS       := $(addsuffix $(OBJSUFFIX), $(OBJS))
CLSOURCE  := $(addsuffix $(CLHEADER), $(CLPROGRAM))

OPTIXOBJS  := $(addprefix $(OBJDIR)/, $(OPTIXFILES))
DEPENDS    += $(addsuffix $(DEPSUFFIX), $(OPTIXOBJS))
OPTIXOBJS  := $(addsuffix $(OPTIXOBJSUFFIX), $(OPTIXOBJS))

PTXSOURCE := $(addprefix $(OBJDIR)/, $(OPTIXPROGRAM))
DEPENDS   += $(addsuffix $(DEPSUFFIX), $(PTXSOURCE))
PTXSOURCE := $(addsuffix $(PTXSUFFIX), $(PTXSOURCE))

release:   CCFLAGS+= -O3
sse ssemath mex oct: CCFLAGS+=$(SSEFLAGS)
sse ssemath omp mex oct mexomp octomp:   CCFLAGS+= -O3 $(OPENMP) $(FASTMATH)
sse ssemath omp:   ARFLAGS+= $(OPENMPLIB) $(FASTMATH)
ssemath:   CCFLAGS+=-DUSE_SSE2 -DMMC_USE_SSE_MATH
mex mexomp:        ARFLAGS+=$(MKMEXOPT)
prof:      CCFLAGS+= -O3 -pg
prof:      ARFLAGS+= -O3 -g -pg

web: CCFLAGS+= -DMMC_USE_SSE -DHAVE_SSE2 -msse -msse2 -msse3 -mssse3
web: CCFLAGS+= -O3 $(OPENMP) $(FASTMATH)
web: ARFLAGS+= $(OPENMPLIB) $(FASTMATH) -DUSE_SSE2 -DMMC_USE_SSE_MATH
web: CFLAGS+=-D__SSE__ -D__SSE2__
web: CC=emcc
web: BINDIR:=webmmc
web: AR=emcc
web: EXTRALIB=-s SIMD=1 -s WASM=1 -s EXTRA_EXPORTED_RUNTIME_METHODS='["cwrap"]' -s FORCE_FILESYSTEM=1 -o $(BINDIR)/webmmc.html

mex oct mexomp octomp:   EXTRALIB=-L/usr/local/cuda/lib64 -lcudart -ldl -lcuda
mex oct mexomp octomp:   CCFLAGS+=$(DLLFLAG) -DMCX_CONTAINER
mex oct mexomp octomp:   CUCCOPT+=-DMCX_CONTAINER
mex oct mexomp octomp:   CPPFLAGS+=-g $(DLLFLAG) -DMCX_CONTAINER
mex oct mexomp octomp:   BINDIR=../mmclab
mex mexomp:     AR=$(MKMEX)
mex mexomp:     AROUTPUT=-output
mex mexomp:     ARFLAGS+=mmclab.cpp -I$(INCLUDEDIR)

OCT_LDFLAGS := $(shell mkoctfile -p LDFLAGS)

oct:            BINARY=mmc.mex
oct octomp:     ARFLAGS+=--mex -DMATLAB_MEX_FILE mmclab.cpp -I$(INCLUDEDIR)
oct octomp:     AR=CC=$(CC) CXX=$(CXX) LFLAGS='$(LIBOPENCL)' LDFLAGS='$(OCT_LDFLAGS) $(OPENMPLIB) $(LIBOPENCL) $(MEXLINKOPT)' CPPFLAGS='$(CCFLAGS) $(USERCCFLAGS) -std=c++11' $(USEROCTOPT) $(MKOCT)
oct octomp:     USERARFLAGS+=-o $(BINDIR)/mmc

debug:     sse
debug:     CUCCOPT+=-DMCX_DEBUG

TARGETSUFFIX:=$(suffix $(BINARY))

ifeq ($(TARGETSUFFIX),.so)
	CCFLAGS+= $(DLLFLAG)
	ARFLAGS+= -shared -Wl,-soname,$(BINARY).1
endif

ifeq ($(TARGETSUFFIX),.a)
        CCFLAGS+=
	AR         := ar
	ARFLAGS    := cr
	AROUTPUT   :=
	EXTRALIB   :=
	OPENMPLIB  :=
endif

cuda: ssemath
cudamex: mex
cudaoct: oct
trinity: cuda

all release sse ssemath prof omp mex oct mexomp octomp web debug cuda: $(SUBDIRS) $(BINDIR)/$(BINARY)

$(SUBDIRS):
	$(MAKE) -C $@ --no-print-directory

makedirs:
	@if test ! -d $(OBJDIR); then $(MKDIR) $(OBJDIR); fi
	@if test ! -d $(OBJDIR)/ubj; then $(MKDIR) $(OBJDIR)/ubj; fi
	@if test ! -d $(BINDIR); then $(MKDIR) $(BINDIR); fi

makedocdir:
	@if test ! -d $(DOCDIR); then $(MKDIR) $(DOCDIR); fi

.SUFFIXES : $(OBJSUFFIX) .cpp

.PRECIOUS: $(PTXSOURCE)

##  Compile ptx-embedded .cpp files ##
$(OBJDIR)/%$(OPTIXOBJSUFFIX): %.cpp $(PTXSOURCE)
	@$(ECHO) Building $@
	$(CXX) $(CCFLAGS) $(USERCCFLAGS) -I$(INCLUDEDIR) -o $@  $<

##  Compile .cu files to .ptx ##
$(OBJDIR)/%$(PTXSUFFIX): %.cu
	@$(ECHO) Building $@
	$(CUDACC) -c $(PTXFLAGS) -I$(INCLUDEDIR) -o $@  $<

##  Compile .cu files ##
$(OBJDIR)/%$(OBJSUFFIX): %.cu
	@$(ECHO) Building $@
	$(CUDACC) -c $(CUCCOPT) -o $@  $<

##  Compile .cpp files ##
$(OBJDIR)/%$(OBJSUFFIX): %.cpp
	@$(ECHO) Building $@
	$(CXX) $(CCFLAGS) $(CXXFLAGS) $(USERCCFLAGS) -I$(INCLUDEDIR) -o $@  $<

##  Compile .c files  ##
$(OBJDIR)/%$(OBJSUFFIX): %.c
	@$(ECHO) Building $@
	$(CC) $(CCFLAGS) $(USERCCFLAGS) -I$(INCLUDEDIR) -o $@  $<

%$(CLHEADER): %.cl
	xxd -i $(CLPROGRAM).cl | sed 's/\([0-9a-f]\)$$/\0, 0x00/' > $(CLPROGRAM).clh

##  Link  ##
$(BINDIR)/$(BINARY): makedirs $(CLSOURCE) $(ZMATLIB) $(OBJS) $(OPTIXOBJS)
	@$(ECHO) Building $@
	$(AR)  $(ARFLAGS) $(AROUTPUT) $@ $(OBJS) $(OPTIXOBJS) $(USERARFLAGS) $(EXTRALIB)

-include $(DEPENDS)

$(ZMATLIB):
	-$(MAKE) -C zmat lib AR=ar CPPOPT="$(DLLFLAG)" CCOPT="$(DLLFLAG)" USERLINKOPT=

##  Documentation  ##
doc: makedocdir
	$(DOXY) $(DOXYCFG)

## Clean
clean:
	-$(MAKE) -C zmat clean
	rm -rf $(OBJS) $(OBJDIR) $(BINDIR) $(DOCDIR) $(DEPENDS) $(PTXSOURCE) $(OPTIXOBJS)
ifdef SUBDIRS
	for i in $(SUBDIRS); do $(MAKE) --no-print-directory -C $$i clean; done
endif

# derived the astyle settings from https://github.com/nlohmann/json
pretty:
	astyle \
	    --style=attach \
	    --indent=spaces=4 \
	    --indent-modifiers \
	    --indent-switches \
	    --indent-preproc-block \
	    --indent-preproc-define \
	    --indent-col1-comments \
	    --pad-oper \
	    --pad-header \
	    --align-pointer=type \
	    --align-reference=type \
	    --add-brackets \
	    --convert-tabs \
	    --lineend=linux \
	    --preserve-date \
	    --suffix=none \
	    --formatted \
	    --break-blocks \
	    --exclude=mmc_bench.c \
	   "*.c" "*.h" "*.cpp" "*.cu" "*.cl"

.PHONY: regression clean arch makedirs dep $(SUBDIRS)<|MERGE_RESOLUTION|>--- conflicted
+++ resolved
@@ -19,7 +19,7 @@
 MMCSRC :=$(MMCDIR)/src
 
 CUDAHOME ?= /usr/local/cuda
-OPTIXHOME ?= /pub/optix-7.5
+OPTIXHOME ?= /usr/local/optix
 
 CXX        := g++
 AR         := $(CC)
@@ -28,15 +28,10 @@
 BUILT      := built
 BINDIR     := $(BIN)
 OBJDIR 	   := $(BUILT)
-<<<<<<< HEAD
-CCFLAGS    += -c -Wall -g -DMCX_EMBED_CL -fno-strict-aliasing -MMD -MP#-pedantic -std=c99 -mfpmath=sse -ffast-math -mtune=core2
-PTXFLAGS   += -O3 -Xptxas -allow-expensive-optimizations -ptx --expt-relaxed-constexpr -use_fast_math -MMD -MP
-INCLUDEDIR := $(MMCDIR)/src -I$(MMCDIR)/src/zmat/easylzma -I$(MMCDIR)/src/ubj -I$(CUDAHOME)/include -I$(OPTIXHOME)/include -I$(OPTIXHOME)/SDK -I$(OPTIXHOME)/SDK/support
-=======
 CCFLAGS    += -c -Wall -g -DMCX_EMBED_CL -fno-strict-aliasing#-pedantic -std=c99 -mfpmath=sse -ffast-math -mtune=core2
 CXXFLAGS   += -std=c++11
+PTXFLAGS   += -O3 -ptx --expt-relaxed-constexpr -use_fast_math
 INCLUDEDIR := $(MMCDIR)/src -I$(MMCDIR)/src/zmat/easylzma -I$(MMCDIR)/src/ubj
->>>>>>> 54026446
 AROUTPUT   += -o
 MAKE       ?= make
 
@@ -44,19 +39,19 @@
 
 LIBOPENCLDIR ?= /usr/local/cuda/lib64
 LIBOPENCL  ?=-lOpenCL
-EXTRALIB   += -lm -lstdc++ -L$(LIBOPENCLDIR) -lcudart -lcuda -ldl
+EXTRALIB   += -lm -lstdc++ -L$(LIBOPENCLDIR)
 
 OPENMP     := -fopenmp
 OPENMPLIB  := -fopenmp
 FASTMATH   := #-ffast-math
-CUCCOPT    +=-Xcompiler $(OPENMP) -use_fast_math -Xptxas -O3,-v -Xcompiler -fPIC -MMD -MP
+CUCCOPT    +=-Xcompiler $(OPENMP) -use_fast_math -Xptxas -O3,-v
 CUDA_STATIC=--cudart static -Xcompiler "-static-libgcc -static-libstdc++"
 SSEFLAGS   :=-DMMC_USE_SSE -DHAVE_SSE2 -msse -msse2 -msse3 -mssse3 -msse4.1
 
 ECHO	   := echo
 MKDIR      := mkdir
 
-ifneq (,$(filter $(MAKECMDGOALS),mex oct mexomp octomp cudamex cudaoct))
+ifneq (,$(filter $(MAKECMDGOALS),mex oct mexomp octomp cudamex cudaoct optixmex optixoct))
     ZMATLIB=
 else
     FILES+=mmc cjson/cJSON ubj/ubjw mmc_neurojson
@@ -69,7 +64,7 @@
 ARCH = $(shell uname -m)
 ifeq ($(findstring x86_64,$(ARCH)), x86_64)
      CCFLAGS+=-m64
-     PTXFLAGS+=-Xcompiler -m64
+     PTXFLAGS+=-m64
 endif
 
 ISCLANG = $(shell $(CC) --version | grep clang)
@@ -187,7 +182,7 @@
         OPENMPLIB:= -lomp
 endif
 
-ifneq (,$(filter $(MAKECMDGOALS),mex cudamex))
+ifneq (,$(filter $(MAKECMDGOALS),mex cudamex optixmex))
         CCFLAGS+=-DMATLAB_MEX_FILE
 endif
 
@@ -195,24 +190,16 @@
 
 OBJSUFFIX  := .o
 BINSUFFIX  :=
-CLHEADER=.clh
-DEPSUFFIX := .d
-OPTIXOBJSUFFIX := .ptx.o
-PTXSUFFIX := .ptx
+CLHEADER   :=.clh
+PTXSUFFIX  :=.ptx
 
 OBJS       := $(addprefix $(OBJDIR)/, $(FILES))
-DEPENDS    := $(addsuffix $(DEPSUFFIX), $(OBJS))
 OBJS       := $(subst $(OBJDIR)/$(MMCSRC)/,$(MMCSRC)/,$(OBJS))
 OBJS       := $(addsuffix $(OBJSUFFIX), $(OBJS))
-CLSOURCE  := $(addsuffix $(CLHEADER), $(CLPROGRAM))
-
-OPTIXOBJS  := $(addprefix $(OBJDIR)/, $(OPTIXFILES))
-DEPENDS    += $(addsuffix $(DEPSUFFIX), $(OPTIXOBJS))
-OPTIXOBJS  := $(addsuffix $(OPTIXOBJSUFFIX), $(OPTIXOBJS))
-
-PTXSOURCE := $(addprefix $(OBJDIR)/, $(OPTIXPROGRAM))
-DEPENDS   += $(addsuffix $(DEPSUFFIX), $(PTXSOURCE))
-PTXSOURCE := $(addsuffix $(PTXSUFFIX), $(PTXSOURCE))
+CLSOURCE   := $(addsuffix $(CLHEADER), $(CLPROGRAM))
+
+PTXFILE    := $(addprefix $(OBJDIR)/, $(OPTIXPROGRAM))
+PTXFILE    := $(addsuffix $(PTXSUFFIX), $(PTXFILE))
 
 release:   CCFLAGS+= -O3
 sse ssemath mex oct: CCFLAGS+=$(SSEFLAGS)
@@ -232,7 +219,7 @@
 web: AR=emcc
 web: EXTRALIB=-s SIMD=1 -s WASM=1 -s EXTRA_EXPORTED_RUNTIME_METHODS='["cwrap"]' -s FORCE_FILESYSTEM=1 -o $(BINDIR)/webmmc.html
 
-mex oct mexomp octomp:   EXTRALIB=-L/usr/local/cuda/lib64 -lcudart -ldl -lcuda
+mex oct mexomp octomp:   EXTRALIB=
 mex oct mexomp octomp:   CCFLAGS+=$(DLLFLAG) -DMCX_CONTAINER
 mex oct mexomp octomp:   CUCCOPT+=-DMCX_CONTAINER
 mex oct mexomp octomp:   CPPFLAGS+=-g $(DLLFLAG) -DMCX_CONTAINER
@@ -270,9 +257,12 @@
 cuda: ssemath
 cudamex: mex
 cudaoct: oct
+optix: cuda
+optixmex: cudamex
+optixoct: cudaoct
 trinity: cuda
 
-all release sse ssemath prof omp mex oct mexomp octomp web debug cuda: $(SUBDIRS) $(BINDIR)/$(BINARY)
+all release sse ssemath prof omp mex oct mexomp octomp web debug cuda optix optixmex optixoct: $(SUBDIRS) $(BINDIR)/$(BINARY)
 
 $(SUBDIRS):
 	$(MAKE) -C $@ --no-print-directory
@@ -287,21 +277,18 @@
 
 .SUFFIXES : $(OBJSUFFIX) .cpp
 
-.PRECIOUS: $(PTXSOURCE)
-
-##  Compile ptx-embedded .cpp files ##
-$(OBJDIR)/%$(OPTIXOBJSUFFIX): %.cpp $(PTXSOURCE)
-	@$(ECHO) Building $@
-	$(CXX) $(CCFLAGS) $(USERCCFLAGS) -I$(INCLUDEDIR) -o $@  $<
-
 ##  Compile .cu files to .ptx ##
 $(OBJDIR)/%$(PTXSUFFIX): %.cu
 	@$(ECHO) Building $@
-	$(CUDACC) -c $(PTXFLAGS) -I$(INCLUDEDIR) -o $@  $<
+	$(CUDACC) $(PTXFLAGS) $(USERCCFLAGS) -o $@  $<
+
+##  Ensure ptx-embedded .cpp depends on .ptx file ##
+ifneq ($(PTXSOURCE),)
+$(OBJDIR)/$(PTXSOURCE)$(OBJSUFFIX): $(PTXFILE)
+endif
 
 ##  Compile .cu files ##
 $(OBJDIR)/%$(OBJSUFFIX): %.cu
-	@$(ECHO) Building $@
 	$(CUDACC) -c $(CUCCOPT) -o $@  $<
 
 ##  Compile .cpp files ##
@@ -309,6 +296,11 @@
 	@$(ECHO) Building $@
 	$(CXX) $(CCFLAGS) $(CXXFLAGS) $(USERCCFLAGS) -I$(INCLUDEDIR) -o $@  $<
 
+##  Compile .cpp files ##
+%$(OBJSUFFIX): %.cpp
+	@$(ECHO) Building $@
+	$(CXX) $(CCFLAGS) $(USERCCFLAGS) -I$(INCLUDEDIR) -o $@  $<
+
 ##  Compile .c files  ##
 $(OBJDIR)/%$(OBJSUFFIX): %.c
 	@$(ECHO) Building $@
@@ -318,11 +310,10 @@
 	xxd -i $(CLPROGRAM).cl | sed 's/\([0-9a-f]\)$$/\0, 0x00/' > $(CLPROGRAM).clh
 
 ##  Link  ##
-$(BINDIR)/$(BINARY): makedirs $(CLSOURCE) $(ZMATLIB) $(OBJS) $(OPTIXOBJS)
-	@$(ECHO) Building $@
-	$(AR)  $(ARFLAGS) $(AROUTPUT) $@ $(OBJS) $(OPTIXOBJS) $(USERARFLAGS) $(EXTRALIB)
-
--include $(DEPENDS)
+$(BINDIR)/$(BINARY): makedirs $(CLSOURCE) $(ZMATLIB) $(OBJS)
+	@$(ECHO) Building $@
+	$(AR)  $(ARFLAGS) $(AROUTPUT) $@ $(OBJS) $(USERARFLAGS) $(EXTRALIB)
+
 
 $(ZMATLIB):
 	-$(MAKE) -C zmat lib AR=ar CPPOPT="$(DLLFLAG)" CCOPT="$(DLLFLAG)" USERLINKOPT=
@@ -334,7 +325,7 @@
 ## Clean
 clean:
 	-$(MAKE) -C zmat clean
-	rm -rf $(OBJS) $(OBJDIR) $(BINDIR) $(DOCDIR) $(DEPENDS) $(PTXSOURCE) $(OPTIXOBJS)
+	rm -rf $(OBJS) $(OBJDIR) $(BINDIR) $(DOCDIR) $(PTXFILE)
 ifdef SUBDIRS
 	for i in $(SUBDIRS); do $(MAKE) --no-print-directory -C $$i clean; done
 endif
