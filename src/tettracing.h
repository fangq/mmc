--- conflicted
+++ resolved
@@ -31,7 +31,6 @@
 
 /***************************************************************************//**
 \file    tettracing.h
-
 \brief   Definition of the core ray-tracing functions
 *******************************************************************************/
 
@@ -47,7 +46,6 @@
 /***************************************************************************//**
 \struct MMC_ray tettracing.h
 \brief  Data structure associated with the current photon/ray
-
 *******************************************************************************/   
 
 typedef struct MMC_ray{
@@ -82,7 +80,6 @@
 /***************************************************************************//**
 \struct MMC_visitor tettracing.h
 \brief  A structure that accumulates the statistics about the simulation
-
 *******************************************************************************/  
 
 typedef struct MMC_visitor{
@@ -115,17 +112,10 @@
 void visitor_init(mcconfig *cfg, visitor* visit);
 void visitor_clear(visitor* visit);
 void updateroi(int immctype,ray *r, tetmesh *mesh);
-<<<<<<< HEAD
-int traceroi(ray *r, raytracer *tracer, int roitype, int doinit);
-  void compute_distances_to_edge(ray *r, raytracer *tracer, int *ee, int edgeid, float* d2d, float3* p2d, int* hitstatus);
-void compute_distances_to_node(ray *r, raytracer *tracer, int *ee, int index, float nr, float3 **center, int* hitstatus);
-  float ray_cylinder_intersect(ray *r, int index, float* d2d, float3* p2d, int hitstatus);
-=======
 void traceroi(ray *r, raytracer *tracer, int roitype, int doinit);
 void compute_distances_to_edge(ray *r, raytracer *tracer, int *ee, int edgeid, float d2d[2], float3 p2d[2], int* hitstatus);
 void compute_distances_to_node(ray *r, raytracer *tracer, int *ee, int index, float nr, float3 **center, int* hitstatus);
 float ray_cylinder_intersect(ray *r, int index, float d2d[2], float3 p2d[2], int hitstatus);
->>>>>>> c0537cca
 float ray_sphere_intersect(ray *r, int index, float3 *center, float nr, int hitstatus);
 float ray_face_intersect(ray *r, raytracer *tracer, int *ee, int index, int baseid, int eid,int *hitstatus);
 
