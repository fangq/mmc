--- conflicted
+++ resolved
@@ -90,11 +90,7 @@
     int nf;                /**< number of surface triangles */
     int prop;              /**< number of media */
     int elemlen;           /**< number of nodes per element */
-<<<<<<< HEAD
-    MMCfloat3* node;       /**< node coordinates */
-=======
-    FLOAT3* node;          /**< node coordinates, FLOAT3 is defined in vector_types.h, it is the true float3, which has a size of 12 byte */
->>>>>>> 54026446
+    FLOAT3* node;       /**< node coordinates */
     int*  elem;            /**< element indices */
     int*  elem2;           /**< element indices */
     float* edgeroi;        /**< immc: vessel edge radii */
@@ -107,6 +103,7 @@
     int*  type;            /**< element-based media index */
     int*  facenb;          /**< face neighbors, idx of the element sharing a face */
     medium* med;           /**< optical property of different media */
+    float* atte;           /**< precomputed attenuation for each media */
     double* weight;        /**< volumetric fluence for all nodes at all time-gates */
     double* dref;          /**< surface diffuse reflectance */
     float* evol;           /**< volume of an element */
@@ -121,6 +118,7 @@
     uint* back;            /**< back face medium */
 } tetmesh;
 
+
 /***************************************************************************//**
 \struct MMC_raytracer simpmesh.h
 \brief  Ray-tracer data structrure for pre-computed data
@@ -134,9 +132,9 @@
 typedef struct MMC_raytracer {
     tetmesh* mesh;          /**< link to the mesh structure */
     char method;            /**< 1 for Plucker-based ray-tracing, 0 for Havel */
-    MMCfloat3* d;           /**< precomputed data: for Pluckers, this is displacement */
-    MMCfloat3* m;           /**< precomputed data: for Pluckers, this is moment */
-    MMCfloat3* n;           /**< precomputed data: for Pluckers, face norm */
+    float3* d;              /**< precomputed data: for Pluckers, this is displacement */
+    float3* m;              /**< precomputed data: for Pluckers, this is moment */
+    float3* n;              /**< precomputed data: for Pluckers, face norm */
 } raytracer;
 #ifdef  __cplusplus
 extern "C" {
@@ -175,7 +173,7 @@
 void tracer_prep(raytracer* tracer, mcconfig* cfg);
 void tracer_clear(raytracer* tracer);
 
-float mc_next_scatter(float g, MMCfloat3* dir, RandType* ran, RandType* ran0, mcconfig* cfg, float* pmom);
+float mc_next_scatter(float g, float3* dir, RandType* ran, RandType* ran0, mcconfig* cfg, float* pmom);
 #ifdef MCX_CONTAINER
 #ifdef __cplusplus
 extern "C"
@@ -187,31 +185,31 @@
 }
 #endif
 
-static inline void vec_add(MMCfloat3* a, MMCfloat3* b, MMCfloat3* res) {
+static inline void vec_add(float3* a, float3* b, float3* res) {
     res->x = a->x + b->x;
     res->y = a->y + b->y;
     res->z = a->z + b->z;
 }
 
-static inline void vec_diff(MMCfloat3* a, MMCfloat3* b, MMCfloat3* res) {
+static inline void vec_diff(float3* a, float3* b, float3* res) {
     res->x = b->x - a->x;
     res->y = b->y - a->y;
     res->z = b->z - a->z;
 }
 
-static inline void vec_mult(MMCfloat3* a, float sa, MMCfloat3* res) {
+static inline void vec_mult(float3* a, float sa, float3* res) {
     res->x = sa * a->x;
     res->y = sa * a->y;
     res->z = sa * a->z;
 }
 
-static inline void vec_mult_add(MMCfloat3* a, MMCfloat3* b, float sa, float sb, MMCfloat3* res) {
+static inline void vec_mult_add(float3* a, float3* b, float sa, float sb, float3* res) {
     res->x = sb * b->x + sa * a->x;
     res->y = sb * b->y + sa * a->y;
     res->z = sb * b->z + sa * a->z;
 }
 
-static inline void vec_cross(MMCfloat3* a, MMCfloat3* b, MMCfloat3* res) {
+static inline void vec_cross(float3* a, float3* b, float3* res) {
     res->x = a->y * b->z - a->z * b->y;
     res->y = a->z * b->x - a->x * b->z;
     res->z = a->x * b->y - a->y * b->x;
@@ -227,14 +225,14 @@
 }
 
 //#ifndef MMC_USE_SSE
-static inline float vec_dot(MMCfloat3* a, MMCfloat3* b) {
+static inline float vec_dot(float3* a, float3* b) {
     return a->x * b->x + a->y * b->y + a->z * b->z;
 }
 /*
 #else
 
 #ifndef __SSE4_1__
-static inline float vec_dot(MMCfloat3 *a,MMCfloat3 *b){
+static inline float vec_dot(float3 *a,float3 *b){
         float dot;
         __m128 na,nb,res;
         na=_mm_load_ps(&a->x);
@@ -246,7 +244,7 @@
         return dot;
 }
 #else
-static inline float vec_dot(MMCfloat3 *a,MMCfloat3 *b){
+static inline float vec_dot(float3 *a,float3 *b){
         float dot;
         __m128 na,nb,res;
         na=_mm_load_ps(&a->x);
@@ -259,16 +257,16 @@
 #endif
 */
 
-static inline float pinner(MMCfloat3* Pd, MMCfloat3* Pm, MMCfloat3* Ad, MMCfloat3* Am) {
+static inline float pinner(float3* Pd, float3* Pm, float3* Ad, float3* Am) {
     return vec_dot(Pd, Am) + vec_dot(Pm, Ad);
 }
 
 
-static inline float dist2(MMCfloat3* p0, MMCfloat3* p1) {
+static inline float dist2(float3* p0, float3* p1) {
     return (p1->x - p0->x) * (p1->x - p0->x) + (p1->y - p0->y) * (p1->y - p0->y) + (p1->z - p0->z) * (p1->z - p0->z);
 }
 
-static inline float dist(MMCfloat3* p0, MMCfloat3* p1) {
+static inline float dist(float3* p0, float3* p1) {
     return sqrtf(dist2(p0, p1));
 }
 
