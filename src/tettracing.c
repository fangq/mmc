/***************************************************************************//**
**  \mainpage Mesh-based Monte Carlo (MMC) - a 3D photon simulator
**
**  \author Qianqian Fang <q.fang at neu.edu>
**  \copyright Qianqian Fang, 2010-2021
**
**  \section sref Reference:
**  \li \c (\b Fang2010) Qianqian Fang, <a href="http://www.opticsinfobase.org/abstract.cfm?uri=boe-1-1-165">
**          "Mesh-based Monte Carlo Method Using Fast Ray-Tracing 
**          in Plucker Coordinates,"</a> Biomed. Opt. Express, 1(1) 165-175 (2010).
**  \li \c (\b Fang2012) Qianqian Fang and David R. Kaeli, 
**           <a href="https://www.osapublishing.org/boe/abstract.cfm?uri=boe-3-12-3223">
**          "Accelerating mesh-based Monte Carlo method on modern CPU architectures,"</a> 
**          Biomed. Opt. Express 3(12), 3223-3230 (2012)
**  \li \c (\b Yao2016) Ruoyang Yao, Xavier Intes, and Qianqian Fang, 
**          <a href="https://www.osapublishing.org/boe/abstract.cfm?uri=boe-7-1-171">
**          "Generalized mesh-based Monte Carlo for wide-field illumination and detection 
**           via mesh retessellation,"</a> Biomed. Optics Express, 7(1), 171-184 (2016)
**  \li \c (\b Fang2019) Qianqian Fang and Shijie Yan, 
**          <a href="http://dx.doi.org/10.1117/1.JBO.24.11.115002">
**          "Graphics processing unit-accelerated mesh-based Monte Carlo photon transport 
**           simulations,"</a> J. of Biomedical Optics, 24(11), 115002 (2019)
**  \li \c (\b Yuan2021) Yaoshen Yuan, Shijie Yan, and Qianqian Fang, 
**          <a href="https://www.osapublishing.org/boe/fulltext.cfm?uri=boe-12-1-147">
**          "Light transport modeling in highly complex tissues using the implicit 
**           mesh-based Monte Carlo algorithm,"</a> Biomed. Optics Express, 12(1) 147-161 (2021)
**
**  \section slicense License
**          GPL v3, see LICENSE.txt for details
*******************************************************************************/

/***************************************************************************//**
\file    tettracing.c
\brief   Core unit for mash-based photon transport using ray tracing algorithms
*******************************************************************************/

#include <string.h>
#include <stdlib.h>
#include <math.h>
#include "tettracing.h"

/**<  Macro to enable SSE4 based ray-tracers */

#ifdef MMC_USE_SSE
#include <smmintrin.h>
__m128 int_coef;                            /**<  a global variable used for SSE4 ray-tracers */
#endif

#define F32N(a) ((a) & 0x80000000)          /**<  Macro to test if a floating point is negative */
#define F32P(a) ((a) ^ 0x80000000)          /**<  Macro to test if a floating point is positive */

/** 
 * \mapping from edge index to node index
 */

const int e2n[6][2]={{0,1},{0,2},{0,3},{1,2},{1,3},{2,3}};

/** 
 * \brief Tetrahedron face edge indices
 *
 * fc[4] points to the 4 facets of a tetrahedron, with each
 * triangular face made of 3 directed edges. The numbers [0-5] are the
 * local indices of the edge, defined by 
 * 0:[0->1], 1:[0->2], 2: [0->3], 3:[1->2], 4:[1->3], 5:[2->3]
 * where the pair in [] are the local nodes forming the edge
 * 
 */

const int fc[4][3]={{0,4,2},{3,5,4},{2,5,1},{1,3,0}};

/** 
 * \brief Tetrahedron faces, in clock-wise orders, represented using local node indices
 *
 * node-connectivity, i.e. nc[4] points to the 4 facets of a tetrahedron, with each
 * triangular face made of 3 nodes. The numbers [0-4] are the
 * local node indices (starting from 0). The order of the nodes
 * are in clock-wise orders.
 */

const int nc[4][3]={{3,0,1},{3,1,2},{2,0,3},{1,0,2}};

/** 
 * \brief Tetrahedron faces, in counter-clock-wise orders, represented using local node indices
 *
 * out is like nc[] but with counter-clock-wise orientation. this makes
 * the normal vec of each face pointing outwards.
 */

extern const int out[4][3];     /**< defined in simpmesh.c, node orders for each face, in counter-clock-wise orders*/

/** 
 * \brief The local index of the node with an opposite face to the i-th face defined in nc[][]
 *
 * nc[i] <-> node[facemap[i]]
 * the 1st face of this tet, i.e. nc[0]={3,0,1}, is opposite to the 3rd node
 * the 2nd face of this tet, i.e. nc[1]={3,1,2}, is opposite to the 1st node
 * etc.
 */

extern const int facemap[4];

/** 
 * \brief Inverse mapping between the local index of the node and the corresponding opposite face in nc[]'s order
 *
 * nc[ifacemap[i]] <-> node[i]
 * the 1st node of this tet is in opposite to the 2nd face, i.e. nc[1]={3,1,2}
 * the 2nd node of this tet is in opposite to the 3rd face, i.e. nc[1]={2,0,3}
 * etc.
 */

extern const int ifacemap[4];

/** 
 * \brief Index mapping from the i-th face-neighbors (facenb) to the face defined in nc[][]
 *
 * facenb[i] <-> nc[faceorder[i]]
 * the 1st tet neighbor shares the 2nd face of this tet, i.e. nc[1]={3,1,2}
 * the 2nd tet neighbor shares the 4th face of this tet, i.e. nc[3]={1,0,2}
 * etc.
 */

const int faceorder[]={1,3,2,0,-1};

/** 
 * \brief Index mapping from the i-th face defined in nc[][] to the face-neighbor (facenb) face orders
 *
 * nc[ifaceorder[i]] <-> facenb[i]
 * nc[0], made of nodes {3,0,1}, is the face connecting to the 4th neighbor (facenb[3]),
 * nc[1], made of nodes {3,1,2}, is the face connecting to the 1st neighbor (facenb[0]),
 * etc.
 */

const int ifaceorder[]={3,0,2,1};

/** 
 * \brief A mapping from SSE4 mask output to the face index
 */

const char maskmap[16]={4,0,1,1,2,2,2,2,3,3,3,3,3,3,3,3};

/** 
 * \brief function to linearly interpolate between 3 3D points (p1,p2,p3) using weight (w)
 * 
 * pout=p1*w1+p2*w2+p3*w3
 * \param[in] w: weight vector
 * \param[in] p1: 1st point
 * \param[in] p2: 2nd point
 * \param[in] p3: 3rd point
 * \param[out] pout: output 3D position
 */

inline void interppos(float3 *w,float3 *p1,float3 *p2,float3 *p3,float3 *pout){
	pout->x=w->x*p1->x+w->y*p2->x+w->z*p3->x;
	pout->y=w->x*p1->y+w->y*p2->y+w->z*p3->y;
	pout->z=w->x*p1->z+w->y*p2->z+w->z*p3->z;
}

/** 
 * \brief function to linearly interpolate between 3 3D points (p1,p2,p3) using scalar weight (w)
 * 
 * pout=p1*w1+p2*w2+p3*w3
 * \param[in] w1: weight for p1
 * \param[in] w2: weight for p2
 * \param[in] w3: weight for p3
 * \param[in] p1: 1st point
 * \param[in] p2: 2nd point
 * \param[in] p3: 3rd point
 * \param[out] pout: output 3D position
 */

inline void getinterp(float w1,float w2,float w3,float3 *p1,float3 *p2,float3 *p3,float3 *pout){
        pout->x=w1*p1->x+w2*p2->x+w3*p3->x;
        pout->y=w1*p1->y+w2*p2->y+w3*p3->y;
        pout->z=w1*p1->z+w2*p2->z+w3*p3->z;
}

/** 
 * \brief Function to deal with ray-edge/ray-vertex intersections
 * 
 * when a photon is crossing a vertex or edge, (slightly) pull the
 * photon toward the center of the element and try again
 *
 * \param[in,out] p: current photon position
 * \param[in] nodes: pointer to the 4 nodes of the tet
 * \param[in] ee: indices of the 4 nodes ee=elem[eid]
 */

void fixphoton(float3 *p,float3 *nodes, int *ee){
        float3 c0={0.f,0.f,0.f};
	int i;
        /*calculate element centroid*/
	for(i=0;i<4;i++)
		vec_add(&c0,nodes+ee[i]-1,&c0);
	p->x+=(c0.x*0.25f-p->x)*FIX_PHOTON;
        p->y+=(c0.y*0.25f-p->y)*FIX_PHOTON;
        p->z+=(c0.z*0.25f-p->z)*FIX_PHOTON;
}

/** 
 * \brief Plucker-coordinate based ray-tracer to advance photon by one step
 * 
 * this function uses Plucker-coordinate based ray-triangle intersection 
 * tests to advance photon by one step, see Fang2010.
 *
 * \param[in,out] r: the current ray
 * \param[in] tracer: the ray-tracer aux data structure
 * \param[in] cfg: simulation configuration structure
 * \param[out] visit: statistics counters of this thread
 */

float plucker_raytet(ray *r, raytracer *tracer, mcconfig *cfg, visitor *visit){

	float3 pcrx={0.f},p1={0.f};
	medium *prop;
	int *ee;
	int i,tshift,eid,faceidx=-1;
	float w[6]={0.f},Rv,ww,currweight,dlen=0.f,rc,mus; /*dlen is the physical distance*/
	unsigned int *wi=(unsigned int*)w;
        float baryout[4]={0.f,0.f,0.f,0.f},*baryp0=&(r->bary0.x);
	float Lp0=0.f,ratio;

	if(tracer->mesh==NULL || tracer->d==NULL||r->eid<=0||r->eid>tracer->mesh->ne) 
		return -1;

	eid=r->eid-1;
	r->faceid=-1;
	r->isend=0;
	r->Lmove=0.f;
	vec_add(&(r->p0),&(r->vec),&p1);
	vec_cross(&(r->p0),&p1,&pcrx);
	ee=(int *)(tracer->mesh->elem+eid*tracer->mesh->elemlen);
	prop=tracer->mesh->med+(tracer->mesh->type[eid]);
	rc=prop->n*R_C0;
        currweight=r->weight;
	mus=(cfg->mcmethod==mmMCX) ? prop->mus : (prop->mua+prop->mus);

#ifdef MMC_USE_SSE
	{
	    __m128 O=_mm_load_ps(&(r->vec.x));
	    __m128 M,D,T=_mm_load_ps(&(pcrx.x));
	    for(i=0;i<6;i++){
	        D=_mm_load_ps(&(tracer->d[(eid)*6+i].x));
	        M=_mm_load_ps(&(tracer->m[(eid)*6+i].x));
  #ifdef __SSE4_1__
		w[i]=_mm_cvtss_f32(_mm_add_ss(_mm_dp_ps(O,M,0x7F),_mm_dp_ps(T,D,0x7F)));
  #else
		M=_mm_mul_ps(O,M);
		M=_mm_hadd_ps(M,M);
		M=_mm_hadd_ps(M,M);
		D=_mm_mul_ps(T,D);
		D=_mm_hadd_ps(D,D);
		D=_mm_hadd_ps(D,D);
		_mm_store_ss(w+i,_mm_add_ss(M,D));
  #endif
	    }
	}
#else
	for(i=0;i<6;i++)
		w[i]=pinner(&(r->vec),&pcrx,tracer->d+(eid)*6+i,tracer->m+(eid)*6+i);
#endif
	//exit(1);
	if(cfg->debuglevel&dlTracing) MMC_FPRINTF(cfg->flog,"%d \n",eid);

	r->pout.x=MMC_UNDEFINED;
	for(i=0;i<4;i++){
		//if(cfg->debuglevel&dlTracing) MMC_FPRINTF(cfg->flog,"testing face [%d]\n",i);

	        if(i>=2) w[fc[i][1]]=-w[fc[i][1]]; // can not go back
		if(F32N(wi[fc[i][0]]) & F32N(wi[fc[i][1]]) & F32P(wi[fc[i][2]])){
			// f_leave
                        //if(cfg->debuglevel&dlTracingExit) MMC_FPRINTF(cfg->flog,"ray exits face %d[%d] of %d\n",i,faceorder[i],eid);

                        Rv=1.f/(-w[fc[i][0]]-w[fc[i][1]]+w[fc[i][2]]);
                        baryout[nc[i][0]]=-w[fc[i][0]]*Rv;
                        baryout[nc[i][1]]=-w[fc[i][1]]*Rv;
                        baryout[nc[i][2]]=w[fc[i][2]]*Rv;

			getinterp(baryout[nc[i][0]],baryout[nc[i][1]],baryout[nc[i][2]],
				tracer->mesh->node+ee[nc[i][0]]-1,
				tracer->mesh->node+ee[nc[i][1]]-1,
				tracer->mesh->node+ee[nc[i][2]]-1,&(r->pout));

                        //if(cfg->debuglevel&dlTracingExit) MMC_FPRINTF(cfg->flog,"exit point %f %f %f\n",r->pout.x,r->pout.y,r->pout.z);

			Lp0=dist(&(r->p0),&(r->pout));
			dlen=(mus <= EPS) ? R_MIN_MUS : r->slen/mus;
			faceidx=i;
			r->faceid=faceorder[i];

		       {
			int *enb=(int *)(tracer->mesh->facenb+eid*tracer->mesh->elemlen);
			r->nexteid=enb[r->faceid];
#ifdef MMC_USE_SSE
			int nexteid=(r->nexteid-1)*6;
	                if(r->nexteid>0){
        	                _mm_prefetch((char *)&((tracer->m+nexteid)->x),_MM_HINT_T0);
                	        _mm_prefetch((char *)&((tracer->m+(nexteid)*6+4)->x),_MM_HINT_T0);
                        	_mm_prefetch((char *)&((tracer->d+(nexteid)*6)->x),_MM_HINT_T0);
                                _mm_prefetch((char *)&((tracer->d+(nexteid)*6+4)->x),_MM_HINT_T0);
	                }
#endif
		       }
			r->isend=(Lp0>dlen);
			r->Lmove=((r->isend) ? dlen : Lp0);
			break;
		}
	}
	visit->raytet++;
        if(tracer->mesh->type[eid]==0)
		visit->raytet0++;
        if(r->pout.x!=MMC_UNDEFINED){
                if((int)((r->photontimer+r->Lmove*rc-cfg->tstart)*visit->rtstep)>=(int)((cfg->tend-cfg->tstart)*visit->rtstep)){ /*exit time window*/
		   r->faceid=-2;
	           r->pout.x=MMC_UNDEFINED;
		   r->Lmove=(cfg->tend-r->photontimer)/(prop->n*R_C0)-1e-4f;
		}
                if(cfg->mcmethod==mmMCX){
	           r->weight*=expf(-prop->mua*r->Lmove);
                }
		if(cfg->seed==SEED_FROM_FILE && cfg->outputtype==otJacobian){
		    currweight=expf(-DELTA_MUA*r->Lmove);
                    currweight*=cfg->replayweight[r->photonid];
		    currweight+=r->weight;
		}else if(cfg->seed==SEED_FROM_FILE && cfg->outputtype==otWL){
		    currweight=r->Lmove;
		    currweight*=cfg->replayweight[r->photonid];
		    currweight+=r->weight;
                }
		r->slen-=r->Lmove*mus;
		if(cfg->seed==SEED_FROM_FILE && cfg->outputtype==otWP){
		    if(r->slen0<EPS)
			currweight=1;
		    else
			currweight=r->Lmove*mus/r->slen0;
		    currweight*=cfg->replayweight[r->photonid];
		    currweight+=r->weight;
		}
                r->p0.x+=r->Lmove*r->vec.x;
                r->p0.y+=r->Lmove*r->vec.y;
                r->p0.z+=r->Lmove*r->vec.z;
                //if(cfg->debuglevel&dlWeight) MMC_FPRINTF(cfg->flog,"update weight to %f and path end %d \n",r->weight,r->isend);

		if(!cfg->basisorder){
                        ww=currweight-r->weight;
                        r->Eabsorb+=ww;
                        r->photontimer+=r->Lmove*rc;
			if(cfg->outputtype==otWL || cfg->outputtype==otWP)
				tshift=MIN( ((int)(cfg->replaytime[r->photonid]*visit->rtstep)), cfg->maxgate-1 )*tracer->mesh->ne;
			else
                        	tshift=MIN( ((int)((r->photontimer-cfg->tstart)*visit->rtstep)), cfg->maxgate-1 )*tracer->mesh->ne;
                        if(cfg->mcmethod==mmMCX){
                            if(cfg->srctype != stPattern){
                            if(cfg->isatomic)
#pragma omp atomic
		 	        tracer->mesh->weight[eid+tshift]+=ww;
                            else
                                tracer->mesh->weight[eid+tshift]+=ww;
                	    }else{
                	    	int psize = (int)cfg->srcparam1.w * (int)cfg->srcparam2.w; // total number of pixels in each pattern
                	    	int pidx; // pattern index
                	    	for(pidx=0;pidx<cfg->srcnum;pidx++){
                	    	    if(cfg->isatomic)
				      #pragma omp atomic
                	    	    	tracer->mesh->weight[(eid+tshift)*cfg->srcnum+pidx]+=ww*cfg->srcpattern[pidx*psize+r->posidx];
                	    	    else
                	    	    	tracer->mesh->weight[(eid+tshift)*cfg->srcnum+pidx]+=ww*cfg->srcpattern[pidx*psize+r->posidx];
                	    	}
                	    }
                        }
		}else{
	                if(cfg->debuglevel&dlBary) MMC_FPRINTF(cfg->flog,"Y [%f %f %f %f]\n",
        	              baryout[0],baryout[1],baryout[2],baryout[3]);

                	if(Lp0>EPS){
                        	r->photontimer+=r->Lmove*rc;
        	        	ww=currweight-r->weight;
				if(prop->mua>0.f){
				  ratio=r->Lmove/Lp0;
				  r->Eabsorb+=ww;
				  if(cfg->outputtype!=otEnergy && cfg->outputtype!=otWP)
				      ww/=prop->mua;
				  if(cfg->outputtype==otWL || cfg->outputtype==otWP)
				      tshift=MIN( ((int)(cfg->replaytime[r->photonid]*visit->rtstep)), cfg->maxgate-1 )*tracer->mesh->nn;
				  else
                        	      tshift=MIN( ((int)((r->photontimer-cfg->tstart)*visit->rtstep)), cfg->maxgate-1 )*tracer->mesh->nn;

                        	  if(cfg->debuglevel&dlAccum) MMC_FPRINTF(cfg->flog,"A %f %f %f %e %d %e\n",
                        	     r->p0.x-(r->Lmove*0.5f)*r->vec.x,r->p0.y-(r->Lmove*0.5f)*r->vec.y,r->p0.z-(r->Lmove*0.5f)*r->vec.z,ww,eid+1,dlen);

				  ww*=0.5f;
				  if(r->isend)
                  		    for(i=0;i<4;i++)
                     			baryout[i]=(1.f-ratio)*baryp0[i]+ratio*baryout[i];
                                  if(cfg->mcmethod==mmMCX){
                                      if(cfg->srctype != stPattern){
                                    if(cfg->isatomic)
                		      for(i=0;i<4;i++)
#pragma omp atomic
                     			tracer->mesh->weight[ee[i]-1+tshift]+=ww*(baryp0[i]+baryout[i]);
                                    else
                                      for(i=0;i<4;i++)
                                        tracer->mesh->weight[ee[i]-1+tshift]+=ww*(baryp0[i]+baryout[i]);
                        	      }else{
                	    		  int psize = (int)cfg->srcparam1.w * (int)cfg->srcparam2.w; // total number of pixels in each pattern
                	    		  int pidx; // pattern index
                	    		  for(pidx=0;pidx<cfg->srcnum;pidx++){
                	    		      if(cfg->isatomic)
                	    		      	  for(i=0;i<4;i++)
						    #pragma omp atomic
                	    		          	tracer->mesh->weight[(ee[i]-1+tshift)*cfg->srcnum+pidx]+=ww*cfg->srcpattern[pidx*psize+r->posidx]*(baryp0[i]+baryout[i]);
                	    		      else
                	    		      	  for(i=0;i<4;i++)
                	    		      	  	tracer->mesh->weight[(ee[i]-1+tshift)*cfg->srcnum+pidx]+=ww*cfg->srcpattern[pidx*psize+r->posidx]*(baryp0[i]+baryout[i]);
                	    		  }
                        	      }
                                  }
				}
				if(r->isend){
					memcpy(baryp0,baryout,sizeof(float4));
				}else{
		        		if(r->nexteid && faceidx>=0){
		        		    int j,k,*nextenb=(int *)(tracer->mesh->elem+(r->nexteid-1)*tracer->mesh->elemlen);
					    memset(baryp0,0,sizeof(float4));
					    for(j=0;j<3;j++)
					      for(k=0;k<4;k++){
		    				if(ee[nc[faceidx][j]]==nextenb[k]){
		    				    baryp0[k]=baryout[nc[faceidx][j]];
						    break;
		    				}
					      }
					}
				}
			}
		}
	        if(r->faceid==-2)
		   return 0.f;
        }
	return r->slen;
}

#ifdef MMC_USE_SSE

inline __m128 rcp_nr(const __m128 a){
    const __m128 r = _mm_rcp_ps(a);
    return _mm_sub_ps(_mm_add_ps(r, r),_mm_mul_ps(_mm_mul_ps(r, a), r));
}

#if !defined(__EMSCRIPTEN__)

/** 
 * \brief Havel-based SSE4 ray-triangle intersection test
 * 
 * this function uses Havel-based algorithm to test if a ray intersects
 * with a triangle see Fang2012.
 *
 * \param[in] vecN: the normal of the face
 * \param[out] bary: output the Barycentric coordinates of the intersection point
 * \param[in] o: current ray origin
 * \param[out] d: current ray direction
 */

inline int havel_sse4(float3 *vecN, float3 *bary, const __m128 o,const __m128 d){
    const __m128 n = _mm_load_ps(&vecN->x);
    const __m128 det = _mm_dp_ps(n, d, 0x7f);
    if(_mm_movemask_ps(det) & 1)
        return 0;
    const __m128 dett = _mm_dp_ps(_mm_mul_ps(int_coef, n), o, 0xff);
    const __m128 oldt = _mm_load_ss(&bary->x);
                
    if((_mm_movemask_ps(_mm_xor_ps(dett, _mm_sub_ss(_mm_mul_ss(oldt, det), dett)))&1) == 0){
        const __m128 detp = _mm_add_ps(_mm_mul_ps(o, det),_mm_mul_ps(dett, d));
        const __m128 detu = _mm_dp_ps(detp,_mm_load_ps(&((vecN+1)->x)), 0xf1);
                    
        if((_mm_movemask_ps(_mm_xor_ps(detu,_mm_sub_ss(det, detu)))&1) == 0){
            const __m128 detv = _mm_dp_ps(detp, _mm_load_ps(&((vecN+2)->x)), 0xf1);
  
            if((_mm_movemask_ps(_mm_xor_ps(detv,_mm_sub_ss(det, _mm_add_ss(detu, detv))))&1) == 0){
                const __m128 inv_det = rcp_nr(det);
                _mm_store_ss(&bary->x, _mm_mul_ss(dett, inv_det));
                _mm_store_ss(&bary->y, _mm_mul_ss(detu, inv_det));
                _mm_store_ss(&bary->z, _mm_mul_ss(detv, inv_det));
                //_mm_store_ps(&pout->x, _mm_mul_ps(detp,_mm_shuffle_ps(inv_det, inv_det, 0)));
	        return (bary->x==bary->x); // when a photon is outside, bary->x=NaN
            }
        }
    }                   
    return 0;
}

/** 
 * \brief Havel-based SSE4 ray-tracer to advance photon by one step
 * 
 * this function uses Havel-based SSE4 ray-triangle intersection 
 * tests to advance photon by one step, see Fang2012.
 *
 * \param[in,out] r: the current ray
 * \param[in] tracer: the ray-tracer aux data structure
 * \param[in] cfg: simulation configuration structure
 * \param[out] visit: statistics counters of this thread
 */

float havel_raytet(ray *r, raytracer *tracer, mcconfig *cfg, visitor *visit){

	float3 bary={1e10f,0.f,0.f,0.f};
	float barypout[4] __attribute__ ((aligned(16)));
	float rc,currweight,dlen,ww,Lp0,mus;
	int i,j,k,tshift,*enb=NULL,*nextenb=NULL,eid;
	__m128 O,T,S;

	if(tracer->mesh==NULL || tracer->m==NULL||r->eid<=0||r->eid>tracer->mesh->ne) 
		return -1;

	r->p0.w=1.f;
	r->vec.w=0.f;
	eid=r->eid-1;

	O = _mm_load_ps(&(r->p0.x));
	T = _mm_load_ps(&(r->vec.x));

	medium *prop;
	int *ee=(int *)(tracer->mesh->elem+eid*tracer->mesh->elemlen);
	prop=tracer->mesh->med+(tracer->mesh->type[eid]);
	rc=prop->n*R_C0;
        currweight=r->weight;
        mus=(cfg->mcmethod==mmMCX) ? prop->mus : (prop->mua+prop->mus);

	r->pout.x=MMC_UNDEFINED;
	r->faceid=-1;
	r->isend=0;
	r->Lmove=0.f;
	
	for(i=0;i<4;i++)
	   if(havel_sse4(tracer->m+eid*12+i*3,&bary,O,T)){

		r->faceid=faceorder[i];
	   	dlen=(mus <= EPS) ? R_MIN_MUS : r->slen/mus;
		Lp0=bary.x;
		r->isend=(Lp0>dlen);
		r->Lmove=((r->isend) ? dlen : Lp0);

                if(!r->isend){
		    enb=(int *)(tracer->mesh->facenb+eid*tracer->mesh->elemlen);
                    r->nexteid=enb[r->faceid];
		    if(r->nexteid>0){
		        nextenb=(int *)(tracer->m+(r->nexteid-1)*12);
        		_mm_prefetch((char *)(nextenb),_MM_HINT_T0);
		        _mm_prefetch((char *)(nextenb+4*16),_MM_HINT_T0);
        		_mm_prefetch((char *)(nextenb+8*16),_MM_HINT_T0);
			nextenb=(int *)(tracer->mesh->elem+(r->nexteid-1)*tracer->mesh->elemlen);
		    }
		}
	        S = _mm_set1_ps(bary.x);
	        S = _mm_mul_ps(S, T);
	        S = _mm_add_ps(S, O);
	        _mm_store_ps(&(r->pout.x),S);

		if((int)((r->photontimer+r->Lmove*rc-cfg->tstart)*visit->rtstep)>=(int)((cfg->tend-cfg->tstart)*visit->rtstep)){ /*exit time window*/
		   r->faceid=-2;
	           r->pout.x=MMC_UNDEFINED;
		   r->Lmove=(cfg->tend-r->photontimer)/(prop->n*R_C0)-1e-4f;
		}
                if(cfg->mcmethod==mmMCX){
		   r->weight*=expf(-prop->mua*r->Lmove);
                }
		if(cfg->seed==SEED_FROM_FILE && cfg->outputtype==otJacobian){
		    currweight=expf(-DELTA_MUA*r->Lmove);
                    currweight*=cfg->replayweight[r->photonid];
		    currweight+=r->weight;
		}else if(cfg->seed==SEED_FROM_FILE && cfg->outputtype==otWL){
		    currweight=r->Lmove;
		    currweight*=cfg->replayweight[r->photonid];
		    currweight+=r->weight;
                }
		r->slen-=r->Lmove*mus;
		if(cfg->seed==SEED_FROM_FILE && cfg->outputtype==otWP){
		    if(r->slen0<EPS)
			currweight=1;
		    else
			currweight=r->Lmove*mus/r->slen0;
		    currweight*=cfg->replayweight[r->photonid];
		    currweight+=r->weight;
		}
	        if(bary.x==0.f){
			break;
		}
		ww=currweight-r->weight;
                r->photontimer+=r->Lmove*rc;

		if(prop->mua>0.f){
		  r->Eabsorb+=ww;
		  if(cfg->outputtype!=otEnergy && cfg->outputtype!=otWP)
                     ww/=prop->mua;
		}

		if(cfg->outputtype==otWL || cfg->outputtype==otWP)
			tshift=MIN( ((int)(cfg->replaytime[r->photonid]*visit->rtstep)), cfg->maxgate-1 )*(cfg->basisorder?tracer->mesh->nn:tracer->mesh->ne);
		else
                	tshift=MIN( ((int)((r->photontimer-cfg->tstart)*visit->rtstep)), cfg->maxgate-1 )*(cfg->basisorder?tracer->mesh->nn:tracer->mesh->ne);

                if(cfg->debuglevel&dlAccum) MMC_FPRINTF(cfg->flog,"A %f %f %f %e %d %e\n",
                   r->p0.x,r->p0.y,r->p0.z,bary.x,eid+1,dlen);

	        T = _mm_mul_ps(T,_mm_set1_ps(r->Lmove));
	        S = _mm_add_ps(O, T);
	        _mm_store_ps(&(r->p0.x),S);

		barypout[out[i][0]]=1.f-bary.y-bary.z;
		barypout[out[i][1]]=bary.y;
		barypout[out[i][2]]=bary.z;
		barypout[facemap[i]]=0.f;
	        if(cfg->debuglevel&dlBary) MMC_FPRINTF(cfg->flog,"Y [%f %f %f %f]\n",
        	      barypout[0],barypout[1],barypout[2],barypout[3]);

		T=_mm_load_ps(barypout);        /* bary centric at pout */
		O=_mm_load_ps(&(r->bary0.x));   /* bary centric at p0 */

		dlen=r->Lmove/bary.x;           /* normalized moving length */

                if(cfg->debuglevel&dlAccum) MMC_FPRINTF(cfg->flog,"A %f %f %f %e %d %e\n",
                    r->p0.x-(r->Lmove*0.5f)*r->vec.x,r->p0.y-(r->Lmove*0.5f)*r->vec.y,r->p0.z-(r->Lmove*0.5f)*r->vec.z,ww,eid+1,dlen);

		if(r->isend)                    /* S is the bary centric for the photon after move */
		    S=_mm_add_ps(_mm_mul_ps(T,_mm_set1_ps(dlen)),_mm_mul_ps(O,_mm_set1_ps(1.f-dlen)));
		else
		    S=T;
		//if(cfg->debuglevel&dlBary) 
		//    MMC_FPRINTF(cfg->flog,"old bary0=[%f %f %f %f]\n",r->bary0.x,r->bary0.y,r->bary0.z,r->bary0.w);

		_mm_store_ps(barypout,S);
		if(nextenb && enb){
		    float *barynext=&(r->bary0.x);
		    _mm_store_ps(barynext,_mm_set1_ps(0.f));
		    for(j=0;j<3;j++)
		      for(k=0;k<4;k++){
		    	if(ee[out[i][j]]==nextenb[k]){
		    	    barynext[k]=barypout[out[i][j]];
			    break;
		    	}
		      }
		    //if(cfg->debuglevel&dlBary) MMC_FPRINTF(cfg->flog,"[%d %d %d %d],[%d %d %d %d] - ",
		    //       ee[0],ee[1],ee[2],ee[3],nextenb[0],nextenb[1],nextenb[2],nextenb[3]);
		    //if(cfg->debuglevel&dlBary) MMC_FPRINTF(cfg->flog,"[%f %f %f %f],[%f %f %f %f]\n",barypout[0],barypout[1],barypout[2],barypout[3],
		    //       barynext[0],barynext[1],barynext[2],barynext[3]);
		}else
		    _mm_store_ps(&(r->bary0.x),S);

		//if(cfg->debuglevel&dlBary)
		//    MMC_FPRINTF(cfg->flog,"new bary0=[%f %f %f %f]\n",r->bary0.x,r->bary0.y,r->bary0.z,r->bary0.w);
                if(cfg->mcmethod==mmMCX){
		    if(!cfg->basisorder){
		    	if(cfg->srctype != stPattern){
		  	if(cfg->isatomic)
#pragma omp atomic
		    	tracer->mesh->weight[eid+tshift]+=ww;
			else
				tracer->mesh->weight[eid+tshift]+=ww;
			}else{
                	    int psize = (int)cfg->srcparam1.w * (int)cfg->srcparam2.w; // total number of pixels in each pattern
                	    int pidx; // pattern index
                	    for(pidx=0;pidx<cfg->srcnum;pidx++){
                	    	if(cfg->isatomic)
				  #pragma omp atomic
                	    	    tracer->mesh->weight[(eid+tshift)*cfg->srcnum+pidx]+=ww*cfg->srcpattern[pidx*psize+r->posidx];
                	    	else
                	    	    tracer->mesh->weight[(eid+tshift)*cfg->srcnum+pidx]+=ww*cfg->srcpattern[pidx*psize+r->posidx];
                	    }
			}
		    }else{
		    	T=_mm_mul_ps(_mm_add_ps(O,S),_mm_set1_ps(ww*0.5f));
		    	_mm_store_ps(barypout,T);
		    	if(cfg->srctype != stPattern){
		    	    if(cfg->isatomic)
		        for(j=0;j<4;j++)
#pragma omp atomic
		            tracer->mesh->weight[ee[j]-1+tshift]+=barypout[j];
                    else
                        for(j=0;j<4;j++)
                            tracer->mesh->weight[ee[j]-1+tshift]+=barypout[j];
		    	}else{
                	    int psize = (int)cfg->srcparam1.w * (int)cfg->srcparam2.w; // total number of pixels in each pattern
                	    int pidx; // pattern index
                	    for(pidx=0;pidx<cfg->srcnum;pidx++){
                	    	if(cfg->isatomic)
                	    	    for(j=0;j<4;j++)
				      #pragma omp atomic
                	    	    	tracer->mesh->weight[(ee[j]-1+tshift)*cfg->srcnum+pidx]+=barypout[j]*cfg->srcpattern[pidx*psize+r->posidx];
                	    	else
                	    	    for(j=0;j<4;j++)
                	    	    	tracer->mesh->weight[(ee[j]-1+tshift)*cfg->srcnum+pidx]+=barypout[j]*cfg->srcpattern[pidx*psize+r->posidx];
                	    }
		    	}
		    }
		}
		break;
	   }
	visit->raytet++;
        if(tracer->mesh->type[eid]==0)
                visit->raytet0++;

	r->p0.w=0.f;
	if(r->faceid==-2)
           return 0.f;
	return r->slen;
}

/** 
 * \brief Badouel-based SSE4 ray-tracer to advance photon by one step
 * 
 * this function uses Badouel-based SSE4 ray-triangle intersection 
 * tests to advance photon by one step, see Fang2012. Both Badouel and 
 * Branch-less Badouel algorithms do not calculate the Barycentric coordinates
 * and can only store energy loss using 0-th order basis function.
 *
 * \param[in,out] r: the current ray
 * \param[in] tracer: the ray-tracer aux data structure
 * \param[in] cfg: simulation configuration structure
 * \param[out] visit: statistics counters of this thread
 */

float badouel_raytet(ray *r, raytracer *tracer, mcconfig *cfg, visitor *visit){

	float3 bary={1e10f,0.f,0.f,0.f};
	float Lp0=0.f,rc,currweight,dlen,ww,t[4]={1e10f,1e10f,1e10f,1e10f};
	int i,tshift,faceidx=-1,eid;

	if(tracer->mesh==NULL || tracer->m==NULL||r->eid<=0||r->eid>tracer->mesh->ne) 
		return -1;

	r->p0.w=1.f;
	r->vec.w=0.f;
	eid=r->eid-1;

	r->pout.x=MMC_UNDEFINED;
	r->faceid=-1;
	r->isend=0;

	const __m128 o = _mm_load_ps(&(r->p0.x));
	const __m128 d = _mm_load_ps(&(r->vec.x));

	for(i=0;i<4;i++){
	    __m128 det,dett,n;
	    __m128 inv_det;
	    n=_mm_load_ps(&(tracer->m[3*((eid<<2)+i)].x));
	    det = _mm_dp_ps(n, d, 0x7f);
	    if(_mm_movemask_ps(det) & 1){
	  	 continue;
	    }
	    dett = _mm_dp_ps(_mm_mul_ps(int_coef, n), o, 0xff);
	    inv_det = rcp_nr(det);
	    _mm_store_ss(t+i, _mm_mul_ss(dett, inv_det));
	    if(t[i]<bary.x){
	       bary.x=t[i];
	       faceidx=i;
	       r->faceid=faceorder[i];
	    }
	}
	if(r->faceid>=0){
	    medium *prop;
	    int *ee=(int *)(tracer->mesh->elem+eid*tracer->mesh->elemlen);
	    float mus;
	    prop=tracer->mesh->med+(tracer->mesh->type[eid]);
	    rc=prop->n*R_C0;
            currweight=r->weight;

            mus=(cfg->mcmethod==mmMCX) ? prop->mus : (prop->mua+prop->mus);

	    dlen=(mus <= EPS) ? R_MIN_MUS : r->slen/mus;
	    Lp0=bary.x;
	    r->isend=(Lp0>dlen);
	    r->Lmove=((r->isend) ? dlen : Lp0);

	    r->pout.x=r->p0.x+bary.x*r->vec.x;
	    r->pout.y=r->p0.y+bary.x*r->vec.y;
	    r->pout.z=r->p0.z+bary.x*r->vec.z;
	    if((int)((r->photontimer+r->Lmove*rc-cfg->tstart)*visit->rtstep)>=(int)((cfg->tend-cfg->tstart)*visit->rtstep)){ /*exit time window*/
	       r->faceid=-2;
	       r->pout.x=MMC_UNDEFINED;
	       r->Lmove=(cfg->tend-r->photontimer)/(prop->n*R_C0)-1e-4f;
	    }
            if(cfg->mcmethod==mmMCX){
	       r->weight*=expf(-prop->mua*r->Lmove);
            }
	    if(cfg->seed==SEED_FROM_FILE && cfg->outputtype==otJacobian){
		currweight=expf(-DELTA_MUA*r->Lmove);
                currweight*=cfg->replayweight[r->photonid];
		currweight+=r->weight;
	    }else if(cfg->seed==SEED_FROM_FILE && cfg->outputtype==otWL){
		currweight=r->Lmove;
		currweight*=cfg->replayweight[r->photonid];
		currweight+=r->weight;
            }
	    r->slen-=r->Lmove*mus;
	    if(cfg->seed==SEED_FROM_FILE && cfg->outputtype==otWP){
		if(r->slen0<EPS)
		    currweight=1;
		else
		    currweight=r->Lmove*mus/r->slen0;
		currweight*=cfg->replayweight[r->photonid];
		currweight+=r->weight;
	    }
	    if(bary.x>=0.f){
		ww=currweight-r->weight;
		r->Eabsorb+=ww;
        	r->photontimer+=r->Lmove*rc;

		if(cfg->outputtype==otWL || cfg->outputtype==otWP)
			tshift=MIN( ((int)(cfg->replaytime[r->photonid]*visit->rtstep)), cfg->maxgate-1 )*(cfg->basisorder?tracer->mesh->nn:tracer->mesh->ne);
		else
                	tshift=MIN( ((int)((r->photontimer-cfg->tstart)*visit->rtstep)), cfg->maxgate-1 )*(cfg->basisorder?tracer->mesh->nn:tracer->mesh->ne);

        	if(cfg->debuglevel&dlAccum) MMC_FPRINTF(cfg->flog,"A %f %f %f %e %d %e\n",
        	   r->p0.x,r->p0.y,r->p0.z,bary.x,eid+1,dlen);

        	r->p0.x+=r->Lmove*r->vec.x;
       		r->p0.y+=r->Lmove*r->vec.y;
        	r->p0.z+=r->Lmove*r->vec.z;
                if(cfg->mcmethod==mmMCX){
		  if(!cfg->basisorder){
                     if(cfg->isatomic)
#pragma omp atomic
			tracer->mesh->weight[eid+tshift]+=ww;
                     else
                        tracer->mesh->weight[eid+tshift]+=ww;
		  }else{
	                if(cfg->outputtype!=otEnergy && cfg->outputtype!=otWP)
                           ww/=prop->mua;
                        ww*=1.f/3.f;
                        if(cfg->isatomic)
			   for(i=0;i<3;i++)
#pragma omp atomic
				tracer->mesh->weight[ee[out[faceidx][i]]-1+tshift]+=ww;
                        else
                           for(i=0;i<3;i++)
                                tracer->mesh->weight[ee[out[faceidx][i]]-1+tshift]+=ww;
		  }
		}
	    }
	}
	visit->raytet++;
        if(tracer->mesh->type[eid]==0)
                visit->raytet0++;

	r->p0.w=0.f;
	if(r->faceid==-2)
           return 0.f;

	return r->slen;
}

#else
float badouel_raytet(ray *r, raytracer *tracer, mcconfig *cfg, visitor *visit){
	MMC_ERROR(-6,"wrong option, please recompile with SSE4 enabled");
	return MMC_UNDEFINED;
}
float havel_raytet(ray *r, raytracer *tracer, mcconfig *cfg, visitor *visit){
	MMC_ERROR(-6,"wrong option, please recompile with SSE4 enabled");
	return MMC_UNDEFINED;
}
#endif  /* #if !defined(__EMSCRIPTEN__) */


/**
 * \brief Compute distances to edge (cylindrical) ROIs in the element
 *
 * Commpute the distance between P0 and the labeled edge
 * and the distance between P1 and the labeled edge.
 * P0 is the entry point and P1 is the exit point
 */
void compute_distances_to_edge(ray *r, raytracer *tracer, int *ee, int edgeid, float d2d[2], float3 p2d[2], int* hitstatus){
	float3 u, OP;
	float r2;

	p2d[1] = tracer->mesh->node[ee[e2n[edgeid][0]]-1];
	p2d[0] = tracer->mesh->node[ee[e2n[edgeid][1]]-1];

	vec_diff(p2d+1,p2d,&u);
	r2 = dist(p2d+1,p2d);	// get coordinates and compute distance between two nodes
	r2 = 1.0f/r2;
	vec_mult(&u,r2,&u);	// normalized vector of the edge

	vec_diff(p2d+1,&r->p0,&OP);
	r2 = vec_dot(&OP,&u);
	vec_mult(&u,r2,p2d);
	vec_diff(p2d,&OP,p2d);		// PP0: P0 projection on plane
	d2d[0] = vec_dot(p2d,p2d);

	vec_mult(&r->vec,r->Lmove,&OP);
	vec_add(&r->p0,&OP,&OP);		// P1
	vec_diff(p2d+1,&OP,&OP);
	r2 = vec_dot(&OP,&u);
	vec_mult(&u,r2,p2d+1);
	vec_diff(p2d+1,&OP,p2d+1);		// PP1: P1 projection on plane
	d2d[1] = vec_dot(p2d+1,p2d+1);

	r2 = r->roisize[edgeid]*r->roisize[edgeid];
	*hitstatus = htNone;
	if(d2d[0]>r2+EPS2 && d2d[1]<r2-EPS2){
	  *hitstatus = htOutIn;
	}else if(d2d[0]<r2-EPS2 && d2d[1]>r2+EPS2){
	  *hitstatus = htInOut;
	}else if(d2d[1]>r2+EPS2){
	  *hitstatus = htNoHitOut;
	}else if(d2d[1]<r2-EPS2){
	  *hitstatus = htNoHitIn;
	}
}

/**
 * \brief Compute the next step length for edge-based iMMC
 */
float ray_cylinder_intersect(ray *r, int index, float d2d[2], float3 p2d[2], int hitstatus){
	float pt0[2], pt1[2], ph0[2], ph1[2], Lratio, theta;

	// update Lmove and reflection
	float dx, dy, dr2, delta, rt, sgn, Dp;
	rt = r->roisize[index];

	// accurate intersection computation
	if(hitstatus == htOutIn || hitstatus == htInOut){ 	// hit edgeroi out->in or in->out
		d2d[0] = sqrtf(d2d[0]);
		d2d[1] = sqrtf(d2d[1]);

		theta = vec_dot(p2d,p2d+1);

		theta = theta/(d2d[0]*d2d[1]+EPS);
		pt0[0] = d2d[0];
		pt0[1] = 0.f;
		pt1[0] = d2d[1]*theta;
		pt1[1] = d2d[1]*sqrtf(fabs(1-theta*theta));

		dx = pt1[0]-pt0[0];
		dy = pt1[1]-pt0[1];
		dr2 = dx*dx+dy*dy;
		Dp = pt0[0]*pt1[1];
		delta = sqrtf(rt*rt*dr2-Dp*Dp);	// must be >0
		dr2 = 1.0f/dr2;
		sgn = (dy>=0) ? 1.0f : -1.0f;
		ph0[0] = (Dp*dy  + sgn*dx*delta)*dr2;
		ph0[1] = (-Dp*dx + fabs(dy)*delta)*dr2;
		ph1[0] = (Dp*dy  - sgn*dx*delta)*dr2;
		ph1[1] = (-Dp*dx - fabs(dy)*delta)*dr2;
		Dp = dist2d2(pt0,pt1);
		if(d2d[0]>rt && d2d[1]<rt){		// out->in
			Lratio = dist2d2(pt0,ph1);
			if(Dp>Lratio){
				Lratio = sqrtf(Lratio/Dp);
			}else{
				Lratio = dist2d2(pt0,ph0);
				Lratio = sqrtf(Lratio/Dp);
			}
		}else{	// d2d[0]<rt && d2d[1]>rt, in->out
			Lratio = dist2d2(pt1,ph1);
			if(Dp>Lratio){
				Lratio = 1.f-sqrtf(Lratio/Dp);
			}else{
				Lratio = dist2d2(pt1,ph0);
				Lratio = 1.f-sqrtf(Lratio/Dp);
			}
		}
		return Lratio;
	}
	return 1.f;
}

/**
 * \brief Compute distances to node (spherical) ROIs if defined in the element
 *
 * Compute the distance between P0 and the labeled node
 * and the distance between P1 and the labeled node.
 * P0 is the entry point and P1 is the exit point
 */

void compute_distances_to_node(ray *r, raytracer *tracer, int *ee, int index, float nr, float3 **center, int* hitstatus) {
        float npdist0,npdist1;
	float3 PP;

	nr = nr*nr;
	*center=tracer->mesh->node+ee[index]-1;
	
	npdist0=dist2(&r->p0,*center);		// P0
	vec_mult(&r->vec,r->Lmove,&PP);
	vec_add(&r->p0,&PP,&PP);
	npdist1=dist2(&PP,*center);			// P1

	if(npdist0>nr+EPS2 && npdist1<nr-EPS2) {
	  *hitstatus = htOutIn;
	}else if(npdist0<nr-EPS2 && npdist1>nr+EPS2) {
	  *hitstatus = htInOut;
	}else if(npdist1>nr+EPS2){
	  *hitstatus = htNoHitOut;
	}else if(npdist1<nr-EPS2){
	  *hitstatus = htNoHitIn;
	}else{
	  *hitstatus = htNone;
	}
}

/**
 * \brief Compute the next step length for node-based iMMC
 */
float ray_sphere_intersect(ray *r, int index, float3 *center, float nr, int hitstatus){
        float temp1,temp2,d1,d2;
	float3 oc;

	if(hitstatus == htOutIn || hitstatus == htInOut){
		vec_diff(center,&r->p0,&oc);
		temp1 = vec_dot(&r->vec,&oc);
		temp2 = oc.x*oc.x+oc.y*oc.y+oc.z*oc.z-(nr*nr);
		temp2 = sqrtf(fabs(temp1*temp1-temp2));
		d1 = -temp1+temp2;
		d2 = -temp1-temp2;
		return ((hitstatus == htOutIn) ? MIN(d1,d2) : MAX(d1,d2));
	}
	return r->Lmove;
}

/**
 * \brief Compute the next step length for the face-based iMMC
 */
float ray_face_intersect(ray *r, raytracer *tracer, int *ee, int faceid, int baseid, int eid, int *hitstatus){
	float3 pf1,pv,fnorm,ptemp;
	float distf0,distf1,thick,ratio=1.f;

	thick = r->roisize[faceid];

	vec_mult(&r->vec,r->Lmove,&ptemp);
	vec_add(&r->p0,&ptemp,&ptemp);		// P1: ptemp

	pf1 = tracer->mesh->node[ee[nc[ifaceorder[faceid]][0]]-1];	// any point on face
    	fnorm.x=(&(tracer->n[baseid].x))[ifaceorder[faceid]];		// normal vector of the face
	fnorm.y=(&(tracer->n[baseid].x))[ifaceorder[faceid]+4];
	fnorm.z=(&(tracer->n[baseid].x))[ifaceorder[faceid]+8];

	vec_diff(&r->p0,&pf1,&pv);
	distf0 = vec_dot(&pv,&fnorm);

	vec_diff(&ptemp,&pf1,&pv);
	distf1 = vec_dot(&pv,&fnorm);

        *hitstatus=htNone;
	if(distf0>thick+EPS2 && distf1<thick-EPS2){	// hit: out->in
		ratio = 1.f-(thick-distf1)/(distf0-distf1);
		*hitstatus=htOutIn;
	}else if(distf0<thick-EPS2 && distf1>thick+EPS2){	// hit: in->out
		ratio = (thick-distf0)/(distf1-distf0);
		*hitstatus=htInOut;
	}else if((distf0<=thick && distf1>=thick) || (distf0>thick && distf1>thick)){
		*hitstatus=htNoHitOut;
	}else if((distf0>=thick && distf1<=thick) || (distf0<thick && distf1<thick)){
		*hitstatus=htNoHitIn;
	}
	return ratio;
}

/**
 * \brief Implicit MMC ray-tracing core function
 *
 * if doinit is set to 1, this function only initialize r->inroi for 3 roi types
 * if doinit is set to 0, this function only updates r->{Lmove, roiidx, inroi}. r->roitype update is not necessary
 * in the latter case, if reference element is found, it also updates r->refeid and r->roisize pointers
 */
<<<<<<< HEAD
int traceroi(ray *r, raytracer *tracer, int roitype, int doinit){
=======
void traceroi(ray *r, raytracer *tracer, int roitype, int doinit){
>>>>>>> c0537cca
    int eid=r->eid-1;
    int *ee=(int *)(tracer->mesh->elem+eid*tracer->mesh->elemlen);
    if(roitype==1){
          int i;
          float minratio=1.f;
<<<<<<< HEAD
	  int hitstatus=htNone, firsthit=htNone, firstinout=htNone;
	  if(tracer->mesh->edgeroi){
		// edge-based iMMC  - ray-cylinder intersection test
=======
	  if(tracer->mesh->edgeroi){
		// edge-based iMMC  - ray-cylinder intersection test
	        int hitstatus=htNone, firsthit=htNone;
>>>>>>> c0537cca
	        float distdata[2];
	        float3 projdata[2];
		for(i=0;i<6;i++){
			if(r->roisize[i]>0.f){
			    compute_distances_to_edge(r, tracer, ee, i, distdata, projdata, &hitstatus);
			    if(doinit)
			        r->inroi |= (hitstatus==htInOut || hitstatus==htNoHitIn);
<<<<<<< HEAD
			    else{
			      if(hitstatus==htInOut || hitstatus==htOutIn){
=======
			    else if(hitstatus==htInOut || hitstatus==htOutIn){
>>>>>>> c0537cca
			        float lratio=ray_cylinder_intersect(r, i, distdata, projdata, hitstatus);
				if(lratio<minratio){
				   minratio=lratio;
				   firsthit=hitstatus;
				   r->roiidx = i;
				}
<<<<<<< HEAD
			      }else if(hitstatus==htNoHitIn || hitstatus==htNoHitOut){
				firstinout=firstinout==htNone ? hitstatus : (hitstatus==htNoHitIn ? hitstatus : firstinout);
			      }
=======
>>>>>>> c0537cca
			    }
			}
		}
		if(minratio<1.f)
		    r->Lmove*=minratio;
<<<<<<< HEAD
	        if(!doinit){
		  if(firsthit!=htNone){
		    // hit happens
		    r->inroi=(firsthit==htOutIn) ? 1 : 0;
		  }else if(firstinout!=htNone){
		    // hit not happens
		    r->inroi=(firstinout==htNoHitIn) ? 1 : 0;
		  }
		}
		r->roitype=(firsthit==htInOut || firsthit==htOutIn) ? rtEdge : rtNone;
	  }
	  
	  if(firsthit==htNone && firstinout!=htNoHitIn && tracer->mesh->noderoi){
	        // not hit any edgeroi in the current element, then go for node-based iMMC
		float nr;
		float3 *center;
	        hitstatus=htNone, firsthit=htNone, firstinout=htNone;
=======
	        if(!doinit)
		    r->inroi= (firsthit==htNone? r->inroi : (firsthit==htOutIn || firsthit==htNoHitIn));
		r->roitype=(firsthit==htInOut || firsthit==htOutIn) ? rtEdge : rtNone;
	  }
	  if(minratio==1.f && tracer->mesh->noderoi){
	        // not hit any edgeroi in the current element, then go for node-based iMMC
		float nr;
		float3 *center;
	        int hitstatus=htNone, firsthit=htNone;
>>>>>>> c0537cca
		minratio=r->Lmove;
		for(i=0;i<4;i++){	// check if hits any node edgeroi
		    nr = tracer->mesh->noderoi[ee[i]-1];
		    if(nr>0.f){
			compute_distances_to_node(r, tracer, ee, i, nr, &center, &hitstatus);
			if(doinit)
			    r->inroi |= (hitstatus==htInOut || hitstatus==htNoHitIn);
<<<<<<< HEAD
			else{
			  if(hitstatus==htInOut || hitstatus==htOutIn){
=======
			else if(hitstatus==htInOut || hitstatus==htOutIn){
>>>>>>> c0537cca
			    float lmove=ray_sphere_intersect(r, i, center, nr, hitstatus);
			    if(lmove<minratio){
				minratio=lmove;
				firsthit=hitstatus;
				r->roiidx = i;
			    }
<<<<<<< HEAD
		          }else if(hitstatus==htNoHitIn || hitstatus==htNoHitOut){
		              firstinout=firstinout==htNone ? hitstatus : (hitstatus==htNoHitIn ? hitstatus : firstinout);
			  }
=======
>>>>>>> c0537cca
			}
		    }
		}
		if(minratio<r->Lmove)
		    r->Lmove=minratio;
<<<<<<< HEAD
		if(!doinit){
		  if(firsthit!=htNone){
		    // hit happens
		    r->inroi=(firsthit==htOutIn) ? 1 : 0;
		  }else if(firstinout!=htNone){
		    // hit not happens
		    r->inroi=(firstinout==htNoHitIn) ? 1 : 0;
		  }
		}
		r->roitype=(firsthit==htInOut || firsthit==htOutIn) ? rtNode : rtNone;
	  }
	  if(firsthit==htNone && firstinout==htNone){
	    // use elem properties
	    return 0;
	  }
	  return -1;
	
    }else if(tracer->mesh->faceroi){
    	int neweid=-1, newbaseid=0;
    	int *newee;
	float lratio=1.f,minratio=1.f;
	int hitstatus=htNone, firsthit=htNone, firstinout=htNone, i;

        // test if this is a reference element, indicated by a negative radius
	if(r->roisize[0]<-4.f){
	    neweid=(int)(-r->roisize[0])-4;
	    r->refeid = neweid;
	    newbaseid=(neweid-1)<<2;
	    newee=(int *)(tracer->mesh->elem+(neweid-1)*tracer->mesh->elemlen);
	    r->roisize=(float *)(tracer->mesh->faceroi+(neweid-1)*4);
	}

        // test if the ray intersect with a face ROI (slab)
        for(i=0;i<4;i++){
=======
	        if(!doinit)
		    r->inroi= (firsthit==htNone? r->inroi : (firsthit==htOutIn || firsthit==htNoHitIn));
		r->roitype=(firsthit==htInOut || firsthit==htOutIn) ? rtNode : rtNone;
	}
    }else if(tracer->mesh->faceroi){
    	int neweid=-1, newbaseid=0;
    	int *newee;
	float lratio=1.f,minratio=1.f;
	int hitstatus=htNone, firsthit=htNone, i;

        // test if this is a reference element, indicated by a negative radius
	if(r->roisize[0]<-4.f){
	    neweid=(int)(-r->roisize[0])-4;
	    r->refeid = neweid;
	    newbaseid=(neweid-1)<<2;
	    newee=(int *)(tracer->mesh->elem+(neweid-1)*tracer->mesh->elemlen);
	    r->roisize=(float *)(tracer->mesh->faceroi+(neweid-1)*4);
	}

        // test if the ray intersect with a face ROI (slab)
    	for(i=0;i<4;i++){
>>>>>>> c0537cca
	    if(r->roisize[i]>0.f){
    		if(neweid<0)
    			lratio = ray_face_intersect(r, tracer, ee, i, eid<<2, eid, &hitstatus);
    		else
    			lratio = ray_face_intersect(r, tracer, newee, i, newbaseid, neweid, &hitstatus);
		if(doinit)
		    r->inroi |= (hitstatus==htInOut || hitstatus==htNoHitIn);
<<<<<<< HEAD
		else{
		  if(hitstatus==htInOut || hitstatus==htOutIn){
		    if(lratio<minratio){
		      minratio=lratio;
		      firsthit=hitstatus;
		      r->roiidx = i;
	            }
		  }else if(hitstatus==htNoHitIn || hitstatus==htNoHitOut){
		    firstinout=firstinout==htNone ? hitstatus : (hitstatus==htNoHitIn ? hitstatus : firstinout);
	          }
=======
		else if(lratio<minratio){
		    minratio=lratio;
		    firsthit=hitstatus;
		    r->roiidx = i;
>>>>>>> c0537cca
		}
	    }
    	}
	if(minratio<1.f)
	    r->Lmove*=minratio;
<<<<<<< HEAD
	if(!doinit){
            if(firsthit!=htNone){
              // hit happens
              r->inroi=(firsthit==htOutIn) ? 1 : 0;
            }else if(firstinout!=htNone){
              // hit not happens
              r->inroi=(firstinout==htNoHitIn) ? 1 : 0;
            }
        }
	r->roitype=(firsthit==htInOut || firsthit==htOutIn) ? rtFace : rtNone;
	if(firsthit==htNone && firstinout==htNone){
          // use elem properties
          return 0;
        }
    }
    return -1;
=======
	if(!doinit)
	    r->inroi= (firsthit==htNone? r->inroi : (firsthit==htOutIn || firsthit==htNoHitIn));
	r->roitype=(firsthit==htInOut || firsthit==htOutIn) ? rtFace : rtNone;
    }
>>>>>>> c0537cca
}

/** 
 * \brief Branch-less Badouel-based SSE4 ray-tracer to advance photon by one step
 * 
 * this function uses Branch-less Badouel-based SSE4 ray-triangle intersection 
 * tests to advance photon by one step, see Fang2012. Both Badouel and 
 * Branch-less Badouel algorithms do not calculate the Barycentric coordinates
 * and can only store energy loss using 0-th order basis function. This function
 * is the fastest among the 4 ray-tracers.
 *
 * \param[in,out] r: the current ray
 * \param[in] tracer: the ray-tracer aux data structure
 * \param[in] cfg: simulation configuration structure
 * \param[out] visit: statistics counters of this thread
 */

float branchless_badouel_raytet(ray *r, raytracer *tracer, mcconfig *cfg, visitor *visit){

        float3 bary={1e10f,0.f,0.f,0.f};
	float Lp0=0.f,rc,currweight,dlen,ww,totalloss=0.f;
	int tshift,faceidx=-1,baseid,eid;
	__m128 O,T,S;
	__m128i P;

	if(tracer->mesh==NULL ||tracer->n==NULL||r->eid<=0||r->eid>tracer->mesh->ne) 
		return -1;

	r->p0.w=1.f;
	r->vec.w=0.f;
	eid=r->eid-1;
	baseid=eid<<2;

	r->pout.x=MMC_UNDEFINED;
	r->faceid=-1;
	r->isend=0;
	r->roitype=rtNone;
	r->refeid=-1;
	r->roiidx=-1;

	const __m128 Nx=_mm_load_ps(&(tracer->n[baseid].x));
	const __m128 Ny=_mm_load_ps(&(tracer->n[baseid+1].x));
	const __m128 Nz=_mm_load_ps(&(tracer->n[baseid+2].x));
	const __m128 dd=_mm_load_ps(&(tracer->n[baseid+3].x));

	O = _mm_set1_ps(r->p0.x);
	T = _mm_mul_ps(Nx,O);
	O = _mm_set1_ps(r->p0.y);
	T = _mm_add_ps(T, _mm_mul_ps(Ny,O));
	O = _mm_set1_ps(r->p0.z);
	T = _mm_add_ps(T, _mm_mul_ps(Nz,O));
	T = _mm_sub_ps(dd, T);

	O = _mm_set1_ps(r->vec.x);
	S = _mm_mul_ps(Nx,O);
	O = _mm_set1_ps(r->vec.y);
	S = _mm_add_ps(S, _mm_mul_ps(Ny,O));
	O = _mm_set1_ps(r->vec.z);
	S = _mm_add_ps(S, _mm_mul_ps(Nz,O));
	T = _mm_div_ps(T, S);

	O = _mm_cmpgt_ps(S,_mm_set1_ps(0.f));
	T = _mm_add_ps(_mm_andnot_ps(O,_mm_set1_ps(1e10f)),_mm_and_ps(O,T));
	S = _mm_movehl_ps(T, T);
	O = _mm_min_ps(T, S);
	S = _mm_shuffle_ps(O, O, _MM_SHUFFLE(1,1,1,1));
	O = _mm_min_ss(O, S);
	
	_mm_store_ss(&(bary.x),O);
	faceidx=maskmap[_mm_movemask_ps(_mm_cmpeq_ps(T,_mm_set1_ps(bary.x)))];
	r->faceid=faceorder[faceidx];

	if(r->faceid>=0 && bary.x>=0){
	    medium *prop;
	    int *enb, *ee=(int *)(tracer->mesh->elem+eid*tracer->mesh->elemlen);
	    float mus;

	    if(cfg->implicit && r->inroi){
	    	prop=tracer->mesh->med+tracer->mesh->prop;
	    }else{
	    	prop=tracer->mesh->med+(tracer->mesh->type[eid]);
	    }
	    rc=prop->n*R_C0;
            currweight=r->weight;
            mus=(cfg->mcmethod==mmMCX) ? prop->mus : (prop->mua+prop->mus);

            enb=(int *)(tracer->mesh->facenb+eid*tracer->mesh->elemlen);
            r->nexteid=enb[r->faceid]; // if I use nexteid-1, the speed got slower, strange!
	    if(r->nexteid>0){
            	    _mm_prefetch((char *)&(tracer->n[(r->nexteid-1)<<2].x),_MM_HINT_T0);
	    }

	    dlen=(mus <= EPS) ? R_MIN_MUS : r->slen/mus;
	    Lp0=bary.x;
	    r->isend=(Lp0>dlen);
	    r->Lmove=((r->isend) ? dlen : Lp0);
	    
	    // implicit MMC - test if ray intersects with edge/face/node ROI boundaries
<<<<<<< HEAD
	    int roiprop=-1;
	    int oldroi=r->inroi;
            if(cfg->implicit)
                roiprop=traceroi(r,tracer,cfg->implicit, 0);

	    if(oldroi==1 && roiprop==0){
	        prop=tracer->mesh->med+(tracer->mesh->type[eid]);
		rc=prop->n*R_C0;
	    }
	    
=======
            if(cfg->implicit)
                traceroi(r,tracer,cfg->implicit, 0);

>>>>>>> c0537cca
            O = _mm_load_ps(&(r->vec.x));
	    S = _mm_load_ps(&(r->p0.x));
	    T = _mm_set1_ps(bary.x);
	    T = _mm_mul_ps(O, T);
	    T = _mm_add_ps(T, S);
	    _mm_store_ps(&(r->pout.x),T);

	    if((int)((r->photontimer+r->Lmove*rc-cfg->tstart)*visit->rtstep)>cfg->maxgate-1){ /*exit time window*/
	       r->faceid=-2;
	       r->pout.x=MMC_UNDEFINED;
	       r->Lmove=(cfg->tend-r->photontimer)/(prop->n*R_C0)-1e-4f;
	    }
            if(cfg->mcmethod==mmMCX){
	       totalloss=expf(-prop->mua*r->Lmove);
               r->weight*=totalloss;
            }
	    totalloss=1.f-totalloss;
	    if(cfg->seed==SEED_FROM_FILE && cfg->outputtype==otJacobian){
		currweight=expf(-DELTA_MUA*r->Lmove);
                currweight*=cfg->replayweight[r->photonid];
		currweight+=r->weight;
	    }else if(cfg->seed==SEED_FROM_FILE && cfg->outputtype==otWL){
		currweight=r->Lmove;
		currweight*=cfg->replayweight[r->photonid];
		currweight+=r->weight;
            }
	    r->slen-=r->Lmove*mus;
	    if(cfg->seed==SEED_FROM_FILE && cfg->outputtype==otWP){
		if(r->slen0<EPS)
		    currweight=1;
		else
		    currweight=r->Lmove*mus/r->slen0;
		currweight*=cfg->replayweight[r->photonid];
		currweight+=r->weight;
	    }
	    if(bary.x>=0.f){
	        int framelen=(cfg->basisorder?tracer->mesh->nn:tracer->mesh->ne);
		if(cfg->method==rtBLBadouelGrid)
		    framelen=cfg->crop0.z;
		ww=currweight-r->weight;
        	r->photontimer+=r->Lmove*rc;

		if(cfg->outputtype==otWL || cfg->outputtype==otWP)
			tshift=MIN( ((int)(cfg->replaytime[r->photonid]*visit->rtstep)), cfg->maxgate-1 )*framelen;
		else
                	tshift=MIN( ((int)((r->photontimer-cfg->tstart)*visit->rtstep)), cfg->maxgate-1 )*framelen;

        	if(cfg->debuglevel&dlAccum) MMC_FPRINTF(cfg->flog,"A %f %f %f %e %d %e\n",
        	   r->p0.x,r->p0.y,r->p0.z,bary.x,eid+1,dlen);

		if(prop->mua>0.f){
		  r->Eabsorb+=ww;
		  if(cfg->outputtype!=otEnergy && cfg->outputtype!=otWP)
                     ww/=prop->mua;
		}

	        T = _mm_set1_ps(r->Lmove);
	        T = _mm_add_ps(S, _mm_mul_ps(O, T));
	        _mm_store_ps(&(r->p0.x),T);

                if(cfg->mcmethod==mmMCX){
		  if(!cfg->basisorder){
		     if(cfg->method==rtBLBadouel){
		        unsigned int newidx=eid+tshift;
			r->oldidx=(r->oldidx==0xFFFFFFFF)? newidx: r->oldidx;
			if(newidx!=r->oldidx){
			    if(cfg->srctype!=stPattern){
                                if(cfg->isatomic)
#pragma omp atomic
			            tracer->mesh->weight[r->oldidx]+=r->oldweight;
                                else
                                    tracer->mesh->weight[r->oldidx]+=r->oldweight;
			    }else{
			        int psize=(int)cfg->srcparam1.w*(int)cfg->srcparam2.w; // total number of pixels in each pattern
				int pidx; // pattern index
				for(pidx=0;pidx<cfg->srcnum;pidx++) {
				    if(cfg->isatomic)
#pragma omp atomic
				        tracer->mesh->weight[r->oldidx*cfg->srcnum+pidx]+=r->oldweight*cfg->srcpattern[pidx*psize+r->posidx];
				    else
				        tracer->mesh->weight[r->oldidx*cfg->srcnum+pidx]+=r->oldweight*cfg->srcpattern[pidx*psize+r->posidx];
				}
			    }
			    r->oldidx=newidx;
			    r->oldweight=ww;
                        }else
			    r->oldweight+=ww;
			if(r->faceid==-2 || !r->isend){
			    if(cfg->srctype!=stPattern){
			        if(cfg->isatomic)
#pragma omp atomic
			            tracer->mesh->weight[newidx]+=r->oldweight;
                                else
			            tracer->mesh->weight[newidx]+=r->oldweight;
			    } else {
			        int psize=(int)cfg->srcparam1.w*(int)cfg->srcparam2.w; // total number of pixels in each pattern
				int pidx; // pattern index
				for(pidx=0;pidx<cfg->srcnum;pidx++) {
				    if(cfg->isatomic)
#pragma omp atomic
				        tracer->mesh->weight[newidx*cfg->srcnum+pidx]+=r->oldweight*cfg->srcpattern[pidx*psize+r->posidx];
				    else
				        tracer->mesh->weight[newidx*cfg->srcnum+pidx]+=r->oldweight*cfg->srcpattern[pidx*psize+r->posidx];
				}
			    }
			    r->oldweight=0.f;
			}
                     }else{
			    float dstep, segloss, w0;
			    int4 idx __attribute__ ((aligned(16)));
			    int i, seg=(int)(r->Lmove/cfg->steps.x)+1;
			    seg=(seg<<1);
			    dstep=r->Lmove/seg;
	                    segloss=expf(-prop->mua*dstep);
			    T =  _mm_mul_ps(O, _mm_set1_ps(dstep)); /*step*/
			    O =  _mm_sub_ps(S, _mm_load_ps(&(tracer->mesh->nmin.x)));
			    S =  _mm_add_ps(O, _mm_mul_ps(T, _mm_set1_ps(0.5f))); /*starting point*/
			    dstep=1.f/cfg->steps.x;
			    totalloss=(totalloss==0.f)? 0.f : (1.f-segloss)/totalloss;
			    w0=ww;
                            for(i=0; i< seg; i++){
				P =_mm_cvttps_epi32(_mm_mul_ps(S, _mm_set1_ps(dstep)));
				_mm_store_si128((__m128i *)&(idx.x),P);
				unsigned int newidx=idx.z*cfg->crop0.y+idx.y*cfg->crop0.x+idx.x+tshift;
				r->oldidx=(r->oldidx==0xFFFFFFFF)? newidx: r->oldidx;
				if(newidx!=r->oldidx){
				    if(cfg->isatomic)
#pragma omp atomic
				        tracer->mesh->weight[r->oldidx]+=r->oldweight;
				    else
				        tracer->mesh->weight[r->oldidx]+=r->oldweight;
				    r->oldidx=newidx;
				    r->oldweight=w0*totalloss;
				}else
				    r->oldweight+=w0*totalloss;
				if(r->faceid==-2 || !r->isend){
				    if(cfg->isatomic)
#pragma omp atomic
				        tracer->mesh->weight[newidx]+=r->oldweight;
				    else
				        tracer->mesh->weight[newidx]+=r->oldweight;
				    r->oldweight=0.f;
				}
				w0*=segloss;
			        S = _mm_add_ps(S, T);
                            }
			}
		  }else{
			int i;
                        ww*=1.f/3.f;
			if(cfg->srctype!=stPattern){
                            if(cfg->isatomic)
			        for(i=0;i<3;i++)
#pragma omp atomic
				    tracer->mesh->weight[ee[out[faceidx][i]]-1+tshift]+=ww;
                            else
                                for(i=0;i<3;i++)
                                    tracer->mesh->weight[ee[out[faceidx][i]]-1+tshift]+=ww;
			}else{
			    int psize=(int)cfg->srcparam1.w*(int)cfg->srcparam2.w; // total number of pixels in each pattern
			    int pidx; // pattern index
			    for(pidx=0;pidx<cfg->srcnum;pidx++){
			        if(cfg->isatomic)
				    for(i=0;i<3;i++)
#pragma omp atomic
				        tracer->mesh->weight[(ee[out[faceidx][i]]-1+tshift)*cfg->srcnum+pidx]+=ww*cfg->srcpattern[pidx*psize+r->posidx];
				else
				    for(i=0;i<3;i++)
				        tracer->mesh->weight[(ee[out[faceidx][i]]-1+tshift)*cfg->srcnum+pidx]+=ww*cfg->srcpattern[pidx*psize+r->posidx];
			    }
			}
		  }
		}
	    }
	}
	visit->raytet++;
        if(tracer->mesh->type[eid]==0)
                visit->raytet0++;

	r->p0.w=0.f;
	if(r->faceid==-2)
           return 0.f;

	return r->slen;
}
#else

/** 
 * Havel, Badouel and Branch-less Badouel-based SSE4 ray-tracer require to compile
 * with SSE4 only. Give an error if not compiled with SSE.
 */


float havel_raytet(ray *r, raytracer *tracer, mcconfig *cfg, visitor *visit){
	MMC_ERROR(-6,"wrong option, please recompile with SSE4 enabled");
	return MMC_UNDEFINED;
}
float badouel_raytet(ray *r, raytracer *tracer, mcconfig *cfg, visitor *visit){
	MMC_ERROR(-6,"wrong option, please recompile with SSE4 enabled");
	return MMC_UNDEFINED;
}
float branchless_badouel_raytet(ray *r, raytracer *tracer, mcconfig *cfg, visitor *visit){
	MMC_ERROR(-6,"wrong option, please recompile with SSE4 enabled");
	return MMC_UNDEFINED;
}
#endif

/**
 * @brief The core Monte Carlo function simulating a single photon (!!!Important!!!)
 *
 * This is the core Monte Carlo simulation function. It simulates the life-time
 * of a single photon packet, from launching to termination.
 *
 * \param[in] id: the linear index of the current photon, starting from 0.
 * \param[in] tracer: the ray-tracer aux data structure
 * \param[in] mesh: the mesh data structure
 * \param[in,out] ran: the random number generator states
 * \param[in,out] ran0: the additional random number generator states
 * \param[in,out] cfg: simulation configuration structure
 * \param[out] visit: statistics counters of this thread
 */

void onephoton(size_t id,raytracer *tracer,tetmesh *mesh,mcconfig *cfg,
                RandType *ran, RandType *ran0, visitor *visit){

	int oldeid,fixcount=0,exitdet=0;
	int *enb;
        float mom;
	float kahany, kahant;
	ray r={cfg->srcpos,{cfg->srcdir.x,cfg->srcdir.y,cfg->srcdir.z},{MMC_UNDEFINED,0.f,0.f},cfg->bary0,cfg->e0,cfg->dim.y-1,0,0,1.f,0.f,0.f,0.f,0.f,0.,0,NULL,NULL,cfg->srcdir.w,0,0xFFFFFFFF,0.0,NULL,0,0,0,0};

	float (*engines[5])(ray *r, raytracer *tracer, mcconfig *cfg, visitor *visit)=
	       {plucker_raytet,havel_raytet,badouel_raytet,branchless_badouel_raytet,branchless_badouel_raytet};
	float (*tracercore)(ray *r, raytracer *tracer, mcconfig *cfg, visitor *visit);

	r.partialpath=(float*)calloc(visit->reclen-1,sizeof(float));
	r.photonid=id;

        if(cfg->issavedet && cfg->issaveseed){
                r.photonseed=(void*)calloc(1,(sizeof(RandType)*RAND_BUF_LEN));
		memcpy(r.photonseed,(void *)ran, (sizeof(RandType)*RAND_BUF_LEN));
        }
	tracercore=engines[0];
	if(cfg->method>=rtPlucker && cfg->method<=rtBLBadouelGrid)
	    tracercore=engines[(int)(cfg->method)];
	else
	    MMC_ERROR(-6,"specified ray-tracing algorithm is not defined");

	/*initialize the photon parameters*/
        launchphoton(cfg, &r, mesh, ran, ran0);
	r.partialpath[visit->reclen-2] = r.weight; /*last record in partialpath is the initial photon weight*/

	/*use Kahan summation to accumulate weight, otherwise, counter stops at 16777216*/
	/*http://stackoverflow.com/questions/2148149/how-to-sum-a-large-number-of-float-number*/
	int pidx;
	if(cfg->srctype!=stPattern){
	    if(cfg->seed==SEED_FROM_FILE && (cfg->outputtype==otWL || cfg->outputtype==otWP))
		kahany=cfg->replayweight[r.photonid]-visit->kahanc0[0];	/* when replay mode, accumulate detected photon weight */
	    else
		kahany=r.weight-visit->kahanc0[0];
	    kahant=visit->launchweight[0] + kahany;
	    visit->kahanc0[0]=(kahant - visit->launchweight[0]) - kahany;
	    visit->launchweight[0]=kahant;
	}else{
	    int psize = (int)cfg->srcparam1.w * (int)cfg->srcparam2.w;
#pragma omp critical
{
	    for(pidx=0;pidx<cfg->srcnum;pidx++){
	    	if(cfg->seed==SEED_FROM_FILE && (cfg->outputtype==otWL || cfg->outputtype==otWP))
		    kahany=cfg->replayweight[r.photonid]-visit->kahanc0[pidx];	/* when replay mode, accumulate detected photon weight */
	    	else
		    kahany=r.weight*cfg->srcpattern[pidx*psize+r.posidx]-visit->kahanc0[pidx];
	    	kahant=visit->launchweight[pidx] + kahany;
	    	visit->kahanc0[pidx]=(kahant - visit->launchweight[pidx]) - kahany;
	    	visit->launchweight[pidx]=kahant;
	    }
}
	}

#ifdef MMC_USE_SSE
	const float int_coef_arr[4] = { -1.f, -1.f, -1.f, 1.f };
	int_coef = _mm_load_ps(int_coef_arr);
#endif

        if(cfg->implicit){
	    updateroi(cfg->implicit,&r,tracer->mesh);
            traceroi(&r,tracer,cfg->implicit, 1);
	}

	while(1){  /*propagate a photon until exit*/
	    if(cfg->implicit)
                  updateroi(cfg->implicit,&r,tracer->mesh);

	    r.slen=(*tracercore)(&r,tracer,cfg,visit);
	    if(r.pout.x==MMC_UNDEFINED){
	    	  if(r.faceid==-2) break; /*reaches the time limit*/
		  if(fixcount++<MAX_TRIAL){
			fixphoton(&r.p0,mesh->node,(int *)(mesh->elem+(r.eid-1)*mesh->elemlen));
			continue;
                  }
	    	  r.eid=ID_UNDEFINED;
        	  r.faceid=-1;
	    }
	    if(cfg->issavedet && r.Lmove>0.f && mesh->type[r.eid-1]>0 && r.faceid>=0)
	            r.partialpath[mesh->prop-1+mesh->type[r.eid-1]]+=r.Lmove;  /*second medianum block is the partial path*/

	    if(cfg->implicit && cfg->isreflect && r.roitype && r.roiidx>=0 && (mesh->med[cfg->his.maxmedia].n != mesh->med[mesh->type[r.eid-1]].n)){
	    	reflectrayroi(cfg,&r.vec,&r.p0,tracer,&r.eid,&r.inroi,ran,r.roitype,r.roiidx,r.refeid);
		vec_mult_add(&r.p0,&r.vec,1.0f,10*EPS,&r.p0);
		continue;
	    }else if(cfg->implicit && r.roitype)
	    	continue;

	    /*move a photon until the end of the current scattering path*/
	    while(r.faceid>=0 && !r.isend && !r.roitype){
	    	    memcpy((void *)&r.p0,(void *)&r.pout,sizeof(r.p0));

	    	    enb=(int *)(mesh->facenb+(r.eid-1)*mesh->elemlen);
		    oldeid=r.eid;
	    	    r.eid=enb[r.faceid];

		    if(cfg->implicit){
		        if(cfg->isreflect && (r.eid<=0 || mesh->med[mesh->type[r.eid-1]].n != mesh->med[mesh->type[oldeid-1]].n )){
			    if(! (!r.inroi && r.eid<=0 && ((mesh->med[mesh->type[oldeid-1]].n == cfg->nout && cfg->isreflect!=(int)bcMirror) || cfg->isreflect==(int)bcAbsorbExterior) ) )
			      reflectray(cfg,&r.vec,tracer,&oldeid,&r.eid,r.faceid,ran,r.inroi);
		        }
		    }else{
		      if(cfg->isreflect && (r.eid<=0 || mesh->med[mesh->type[r.eid-1]].n != mesh->med[mesh->type[oldeid-1]].n )){
			if(! (r.eid<=0 && ((mesh->med[mesh->type[oldeid-1]].n == cfg->nout && cfg->isreflect!=(int)bcMirror) || cfg->isreflect==(int)bcAbsorbExterior) ) )
			  reflectray(cfg,&r.vec,tracer,&oldeid,&r.eid,r.faceid,ran,r.inroi);
		      }
		    }

	    	    if(r.eid<=0) break;
		    /*when a photon enters the domain from the background*/
		    if(mesh->type[oldeid-1]==0 && mesh->type[r.eid-1]){
                        if(cfg->debuglevel&dlExit)
			    MMC_FPRINTF(cfg->flog,"e %f %f %f %f %f %f %f %d\n",r.p0.x,r.p0.y,r.p0.z,
			    	r.vec.x,r.vec.y,r.vec.z,r.weight,r.eid);
                        if(!cfg->voidtime)
                            r.photontimer=0.f;
                    }
		    /*when a photon exits the domain into the background*/
		    if(mesh->type[oldeid-1] && mesh->type[r.eid-1]==0){
                        if(cfg->debuglevel&dlExit)
		            MMC_FPRINTF(cfg->flog,"x %f %f %f %f %f %f %f %d\n",r.p0.x,r.p0.y,r.p0.z,
			        r.vec.x,r.vec.y,r.vec.z,r.weight,r.eid);
			if(!cfg->isextdet){
                            r.eid=0;
        		    break;
                        }
		    }
//		    if(r.eid!=ID_UNDEFINED && mesh->med[mesh->type[oldeid-1]].n == cfg->nout ) break;
	    	    if(r.pout.x!=MMC_UNDEFINED && (cfg->debuglevel&dlMove))
	    		MMC_FPRINTF(cfg->flog,"P %f %f %f %d %zu %e\n",r.pout.x,r.pout.y,r.pout.z,r.eid,id,r.slen);

	            if(cfg->implicit)
                        updateroi(cfg->implicit,&r,tracer->mesh);

	    	    r.slen=(*tracercore)(&r,tracer,cfg,visit);
		    if(cfg->issavedet && r.Lmove>0.f && mesh->type[r.eid-1]>0)
			r.partialpath[mesh->prop-1+mesh->type[r.eid-1]]+=r.Lmove;
		    if(r.faceid==-2) break;
		    fixcount=0;
		    while(r.pout.x==MMC_UNDEFINED && fixcount++<MAX_TRIAL){
		       fixphoton(&r.p0,mesh->node,(int *)(mesh->elem+(r.eid-1)*mesh->elemlen));
                       r.slen=(*tracercore)(&r,tracer,cfg,visit);
		       if(cfg->issavedet && r.Lmove>0.f && mesh->type[r.eid-1]>0)
	            		r.partialpath[mesh->prop-1+mesh->type[r.eid-1]]+=r.Lmove;
		    }
        	    if(r.pout.x==MMC_UNDEFINED){
        		/*possibily hit an edge or miss*/
			r.eid=ID_UNDEFINED;
        		break;
        	    }
	    }
	    if(r.eid<=0 || r.pout.x==MMC_UNDEFINED) {
        	    if(r.eid!=ID_UNDEFINED && (cfg->debuglevel&dlMove))
        		 MMC_FPRINTF(cfg->flog,"B %f %f %f %d %zu %e\n",r.p0.x,r.p0.y,r.p0.z,r.eid,id,r.slen);
		    if(r.eid!=ID_UNDEFINED){
                       if(cfg->debuglevel&dlExit)
        		 MMC_FPRINTF(cfg->flog,"E %f %f %f %f %f %f %f %d\n",r.p0.x,r.p0.y,r.p0.z,
			    r.vec.x,r.vec.y,r.vec.z,r.weight,r.eid);
                       if(cfg->issavedet && cfg->issaveexit){                                     /*when issaveexit is set to 1*/
                            memcpy(r.partialpath+(visit->reclen-2-6),&(r.p0.x),sizeof(float)*3);  /*columns 7-5 from the right store the exit positions*/
                            memcpy(r.partialpath+(visit->reclen-2-3),&(r.vec.x),sizeof(float)*3); /*columns 4-2 from the right store the exit dirs*/
                       }
		       if(cfg->issaveref && r.eid<0 && mesh->dref){
		            int tshift=MIN( ((int)((r.photontimer-cfg->tstart)*visit->rtstep)), cfg->maxgate-1 )*mesh->nf;
		            mesh->dref[((-r.eid)-1) + tshift]+=r.weight;
		       }
		    }else if(r.faceid==-2 && (cfg->debuglevel&dlMove)){
                         MMC_FPRINTF(cfg->flog,"T %f %f %f %d %zu %e\n",r.p0.x,r.p0.y,r.p0.z,r.eid,id,r.slen);
	    	    }else if(r.eid && r.faceid!=-2  && cfg->debuglevel&dlEdge)
        		 MMC_FPRINTF(cfg->flog,"X %f %f %f %d %zu %e\n",r.p0.x,r.p0.y,r.p0.z,r.eid,id,r.slen);

		    if(cfg->issavedet && r.eid<=0){
		       int i;
                       if(cfg->detnum==0 && cfg->isextdet && mesh->type[oldeid-1]==mesh->prop+1){
                          exitdet=oldeid;
                       }else
		         for(i=0;i<cfg->detnum;i++){
        		    if((cfg->detpos[i].x-r.p0.x)*(cfg->detpos[i].x-r.p0.x)+
        		       (cfg->detpos[i].y-r.p0.y)*(cfg->detpos[i].y-r.p0.y)+
        		       (cfg->detpos[i].z-r.p0.z)*(cfg->detpos[i].z-r.p0.z) < cfg->detpos[i].w*cfg->detpos[i].w){
			          exitdet=i+1;
                		  break;
        		     }
		         }
		    }
	    	    break;  /*photon exits boundary*/
	    }
	    if(cfg->debuglevel&dlMove) MMC_FPRINTF(cfg->flog,"M %f %f %f %d %zu %e\n",r.p0.x,r.p0.y,r.p0.z,r.eid,id,r.slen);
	    if(cfg->minenergy>0.f && r.weight < cfg->minenergy && (cfg->tend-cfg->tstart)*visit->rtstep<=1.f){ /*Russian Roulette*/
		if(rand_do_roulette(ran)*cfg->roulettesize<=1.f){
			r.weight*=cfg->roulettesize;
                        if(cfg->debuglevel&dlWeight)
			    MMC_FPRINTF(cfg->flog,"Russian Roulette bumps r.weight to %f\n",r.weight);
		}else
			break;
	    }

	    if(cfg->implicit && cfg->isreflect && r.roitype && r.roiidx>=0 && (mesh->med[cfg->his.maxmedia].n != mesh->med[mesh->type[r.eid-1]].n)){
	    	    reflectrayroi(cfg,&r.vec,&r.p0,tracer,&r.eid,&r.inroi,ran,r.roitype,r.roiidx,r.refeid);
	    	    vec_mult_add(&r.p0,&r.vec,1.0f,10*EPS,&r.p0);
	    	    continue;
	    }
	    else if(cfg->implicit && r.roitype)
	    	continue;
	    
            mom=0.f;
	    r.slen0=mc_next_scatter(mesh->med[mesh->type[r.eid-1]].g,&r.vec,ran,ran0,cfg,&mom);
	    r.slen=r.slen0;
            if(cfg->mcmethod!=mmMCX)
                  albedoweight(&r,mesh,cfg,visit);
            if(cfg->ismomentum && mesh->type[r.eid-1]>0)                     /*when ismomentum is set to 1*/
                  r.partialpath[(mesh->prop<<1)-1+mesh->type[r.eid-1]]+=mom; /*the third medianum block stores the momentum transfer*/
            r.partialpath[mesh->type[r.eid-1]-1]++;                          /*the first medianum block stores the scattering event counts*/
	}
	if(cfg->issavedet && exitdet>0){
		int offset=visit->bufpos*visit->reclen;
		if(visit->bufpos>=visit->detcount){
		    visit->detcount+=DET_PHOTON_BUF;
		    visit->partialpath=(float *)realloc(visit->partialpath,
				visit->detcount*visit->reclen*sizeof(float));
		    if(cfg->issaveseed)
	                    visit->photonseed=realloc(visit->photonseed,visit->detcount*(sizeof(RandType)*RAND_BUF_LEN));
		}
		visit->partialpath[offset]=exitdet;
	        memcpy(visit->partialpath+offset+1,r.partialpath,(visit->reclen-1)*sizeof(float));
                if(cfg->issaveseed)
	            memcpy(visit->photonseed+visit->bufpos*(sizeof(RandType)*RAND_BUF_LEN),r.photonseed,(sizeof(RandType)*RAND_BUF_LEN));
		visit->bufpos++;
	}
	free(r.partialpath);
        if(r.photonseed)
		free(r.photonseed);
	
	if(cfg->srctype!=stPattern){
	    kahany=r.Eabsorb-visit->kahanc1[0];
	    kahant=visit->absorbweight[0]+kahany;
	    visit->kahanc1[0]=(kahant-visit->absorbweight[0])-kahany;
	    visit->absorbweight[0]=kahant;
	}else{
	    int psize = (int)cfg->srcparam1.w * (int)cfg->srcparam2.w;
#pragma omp critical
{
	    for(pidx=0;pidx<cfg->srcnum;pidx++){
	    	kahany=r.Eabsorb*cfg->srcpattern[pidx*psize+r.posidx]-visit->kahanc1[pidx];
	    	kahant=visit->absorbweight[pidx]+kahany;
	    	visit->kahanc1[pidx]=(kahant-visit->absorbweight[pidx])-kahany;
	    	visit->absorbweight[pidx]=kahant;
	    }
}
	}
}

/**
 * @brief Calculate the reflection/transmission of a ray at the ROI surface
 *
 * This function handles the reflection and transmission events at the roi surface wall
 * where the refractive indices mismatch.
 *
 * \param[in] c0: the current direction vector of the ray
 * \param[in] u: the current direction vector of the edge
 * \param[in] ph: hitting position at the edgeroi
 * \param[in] E0: any point on the edge
 * \param[in] tracer: the ray-tracer aux data structure
 * \param[in] eid: the index of the CURRENT element
 * \param[in,out] ran: the random number generator states
 */

float reflectrayroi(mcconfig *cfg,float3 *c0,float3 *ph,raytracer *tracer,int *eid,int *inroi,RandType *ran,int roitype,int roiidx,int refeid){

	/*to handle refractive index mismatch*/
        float3 pnorm={0.f}, *pn=&pnorm, EH, ut;
	float Icos,Re,Im,Rtotal,tmp0,tmp1,tmp2,n1,n2;

	if(roitype==rtEdge){	// hit edge roi
	        float3 u, E0;
		E0 = tracer->mesh->node[tracer->mesh->elem[((*eid-1)<<2)+e2n[roiidx][0]]-1];
		vec_diff(&E0, tracer->mesh->node+(tracer->mesh->elem[((*eid-1)<<2)+e2n[roiidx][1]]-1),&u);
		vec_diff(&E0,ph,&EH);
		tmp0 = vec_dot(&EH,&u);
		vec_mult(&u,tmp0,&ut);
		vec_diff(&ut,&EH,pn);
		tmp0=1.f/sqrtf(vec_dot(pn,pn));
		vec_mult(pn,tmp0,pn);
	}else if(roitype==rtNode){	// hit node roi
		vec_diff(tracer->mesh->node+(tracer->mesh->elem[((*eid-1)<<2)+roiidx]-1),ph,pn);
		tmp0=1.f/sqrtf(vec_dot(pn,pn));
		vec_mult(pn,tmp0,pn);
	}else{			// hit face roi
		int baseid;
		if(refeid<0)
			baseid = (*eid-1)<<2;
		else
			baseid = (refeid-1)<<2;
		pn->x=(&(tracer->n[baseid].x))[roiidx];
		pn->y=(&(tracer->n[baseid].x))[roiidx+4];
		pn->z=(&(tracer->n[baseid].x))[roiidx+8];
	}

	/*pn pointing outward*/

	// /*compute the cos of the incidence angle*/
        Icos=fabs(vec_dot(c0,pn));

        if(*inroi){	// out->in
        	n1 = tracer->mesh->med[tracer->mesh->type[*eid-1]].n;
        	n2 = tracer->mesh->med[cfg->his.maxmedia].n;
        	if(roitype==rtEdge || roitype==rtNode)
        		vec_mult(pn,-1.f,pn);
        }else{		// in->out
        	n1 = tracer->mesh->med[cfg->his.maxmedia].n;
		n2 = tracer->mesh->med[tracer->mesh->type[*eid-1]].n;
		if(roitype==rtFace)
        		vec_mult(pn,-1.f,pn);
        }

	tmp0=n1*n1;
	tmp1=n2*n2;
        tmp2=1.f-tmp0/tmp1*(1.f-Icos*Icos); /*1-[n1/n2*sin(si)]^2 = cos(ti)^2*/

        if(tmp2>0.f){ /*if no total internal reflection*/
          Re=tmp0*Icos*Icos+tmp1*tmp2;      /*transmission angle*/
	  tmp2=sqrtf(tmp2); /*to save one sqrt*/
          Im=2.f*n1*n2*Icos*tmp2;
          Rtotal=(Re-Im)/(Re+Im);     /*Rp*/
          Re=tmp1*Icos*Icos+tmp0*tmp2*tmp2;
          Rtotal=(Rtotal+(Re-Im)/(Re+Im))*0.5f; /*(Rp+Rs)/2*/
	  // if(*oldeid==*eid) return Rtotal; /*initial specular reflection*/
	  if(rand_next_reflect(ran)<=Rtotal){ /*do reflection*/
              vec_mult_add(pn,c0,-2.f*Icos,1.f,c0);
              *inroi = !(*inroi);
              //if(cfg->debuglevel&dlReflect) MMC_FPRINTF(cfg->flog,"R %f %f %f %d %d %f\n",c0->x,c0->y,c0->z,*eid,*oldeid,Rtotal);
	  }else if(cfg->isspecular==2 && *eid==0){
              // if do transmission, but next neighbor is 0, terminate
          }else{                              /*do transmission*/
              vec_mult_add(pn,c0,-Icos,1.f,c0);
              vec_mult_add(pn,c0,tmp2,n1/n2,c0);
	  }
       }else{ /*total internal reflection*/
          vec_mult_add(pn,c0,-2.f*Icos,1.f,c0);
          *inroi = !(*inroi);
       }
       tmp0=1.f/sqrtf(vec_dot(c0,c0));
       vec_mult(c0,tmp0,c0);
       return 1.f;
}

/**
 * @brief Calculate the reflection/transmission of a ray at an interface
 *
 * This function handles the reflection and transmission events at an interface
 * where the refractive indices mismatch.
 *
 * \param[in,out] cfg: simulation configuration structure
 * \param[in] c0: the current direction vector of the ray
 * \param[in] tracer: the ray-tracer aux data structure
 * \param[in] oldeid: the index of the element the photon moves away from
 * \param[in] eid: the index of the element the photon about to move into
 * \param[in] faceid: index of the face through which the photon reflects/transmits
 * \param[in,out] ran: the random number generator states
 */

float reflectray(mcconfig *cfg,float3 *c0,raytracer *tracer,int *oldeid,int *eid,int faceid,RandType *ran,int inroi){
	/*to handle refractive index mismatch*/
        float3 pnorm={0.f}, *pn=&pnorm;
	float Icos,Re,Im,Rtotal,tmp0,tmp1,tmp2,n1,n2;
	int offs=(*oldeid-1)<<2;

	faceid=ifaceorder[faceid];
	/*calculate the normal direction of the intersecting triangle*/
	if(cfg->method==rtPlucker) { //Plucker ray-tracing
		pn=tracer->n+(offs)+faceid;
	}else if(cfg->method<rtBLBadouel){
		pn=tracer->m+(offs+faceid)*3;
	}else if(cfg->method==rtBLBadouel || cfg->method==rtBLBadouelGrid){
		pnorm.x=(&(tracer->n[offs].x))[faceid];
		pnorm.y=(&(tracer->n[offs].x))[faceid+4];
		pnorm.z=(&(tracer->n[offs].x))[faceid+8];
	}
	/*pn pointing outward*/

	/*compute the cos of the incidence angle*/
        Icos=fabs(vec_dot(c0,pn));

	if(cfg->implicit && inroi!=0){
	    n1=tracer->mesh->med[cfg->his.maxmedia].n;
            n2 = n1;
	}else{
	    n1=(*oldeid!=*eid) ? tracer->mesh->med[tracer->mesh->type[*oldeid-1]].n : cfg->nout;
	    n2=(*eid>0) ? tracer->mesh->med[tracer->mesh->type[*eid-1]].n : cfg->nout;
	}

	tmp0=n1*n1;
	tmp1=n2*n2;
        tmp2=1.f-tmp0/tmp1*(1.f-Icos*Icos); /*1-[n1/n2*sin(si)]^2 = cos(ti)^2*/

        if(tmp2>0.f && !(*eid<=0 && cfg->isreflect==bcMirror)){ /*if no total internal reflection*/
          Re=tmp0*Icos*Icos+tmp1*tmp2;      /*transmission angle*/
	  tmp2=sqrtf(tmp2); /*to save one sqrt*/
          Im=2.f*n1*n2*Icos*tmp2;
          Rtotal=(Re-Im)/(Re+Im);     /*Rp*/
          Re=tmp1*Icos*Icos+tmp0*tmp2*tmp2;
          Rtotal=(Rtotal+(Re-Im)/(Re+Im))*0.5f; /*(Rp+Rs)/2*/
	  if(*oldeid==*eid) return Rtotal; /*initial specular reflection*/
	  if(rand_next_reflect(ran)<=Rtotal){ /*do reflection*/
              vec_mult_add(pn,c0,-2.f*Icos,1.f,c0);
              //if(cfg->debuglevel&dlReflect) MMC_FPRINTF(cfg->flog,"R %f %f %f %d %d %f\n",c0->x,c0->y,c0->z,*eid,*oldeid,Rtotal);
	      *eid=*oldeid; /*stay with the current element*/
	  }else if(cfg->isspecular==2 && *eid==0){
              // if do transmission, but next neighbor is 0, terminate
          }else{                              /*do transmission*/
              vec_mult_add(pn,c0,-Icos,1.f,c0);
              vec_mult_add(pn,c0,tmp2,n1/n2,c0);
              //if(cfg->debuglevel&dlReflect) MMC_FPRINTF(cfg->flog,"Z %f %f %f %d %d %f\n",c0->x,c0->y,c0->z,*eid,*oldeid,1.f-Rtotal);
	  }
       }else{ /*total internal reflection*/
          vec_mult_add(pn,c0,-2.f*Icos,1.f,c0);
	  *eid=*oldeid;
          //if(cfg->debuglevel&dlReflect) MMC_FPRINTF(cfg->flog,"V %f %f %f %d %d %f\n",c0->x,c0->y,c0->z,*eid,*oldeid,1.f);
       }
       tmp0=1.f/sqrtf(vec_dot(c0,c0));
       vec_mult(c0,tmp0,c0);
       return 1.f;
}

/**
 * @brief Launch a new photon
 *
 * This function launch a new photon using one of the dozen supported source forms.
 *
 * \param[in,out] cfg: simulation configuration structure
 * \param[in,out] r: the current ray
 * \param[in] mesh: the mesh data structure
 * \param[in,out] ran: the random number generator states
 * \param[in,out] ran0: the additional random number generator states
 */

void launchphoton(mcconfig *cfg, ray *r, tetmesh *mesh, RandType *ran, RandType *ran0){
        int canfocus=1;
        float3 origin={r->p0.x,r->p0.y,r->p0.z};

	r->slen=rand_next_scatlen(ran);
	r->inroi = 0;
	if(cfg->srctype==stPencil){ // pencil beam, use the old workflow, except when eid is not given
		if(r->eid>0)
		      return;
	}else if(cfg->srctype==stPlanar || cfg->srctype==stPattern || cfg->srctype==stFourier){
		  float rx=rand_uniform01(ran);
		  float ry=rand_uniform01(ran);
		  r->p0.x=cfg->srcpos.x+rx*cfg->srcparam1.x+ry*cfg->srcparam2.x;
		  r->p0.y=cfg->srcpos.y+rx*cfg->srcparam1.y+ry*cfg->srcparam2.y;
		  r->p0.z=cfg->srcpos.z+rx*cfg->srcparam1.z+ry*cfg->srcparam2.z;
		  r->weight=1.f;
		  if(cfg->srctype==stPattern){
		    int xsize=(int)cfg->srcparam1.w;
		    int ysize=(int)cfg->srcparam2.w;
		    r->posidx=MIN((int)(ry*ysize),ysize-1)*xsize+MIN((int)(rx*xsize),xsize-1);
		    if(cfg->seed==SEED_FROM_FILE && (cfg->outputtype==otWL || cfg->outputtype==otWP)){ // replay mode currently doesn't support multiple source patterns
		    	r->weight=cfg->srcpattern[MIN( (int)(ry*cfg->srcparam2.w), (int)cfg->srcparam2.w-1 )*(int)(cfg->srcparam1.w)+MIN( (int)(rx*cfg->srcparam1.w), (int)cfg->srcparam1.w-1 )];
		    	cfg->replayweight[r->photonid] *= r->weight;
		    }
		}else if(cfg->srctype==stFourier){
		    r->weight=(cosf((floorf(cfg->srcparam1.w)*rx+floorf(cfg->srcparam2.w)*ry+cfg->srcparam1.w-floorf(cfg->srcparam1.w))*TWO_PI)*(1.f-cfg->srcparam2.w+floorf(cfg->srcparam2.w))+1.f)*0.5f;
		}
		origin.x+=(cfg->srcparam1.x+cfg->srcparam2.x)*0.5f;
		origin.y+=(cfg->srcparam1.y+cfg->srcparam2.y)*0.5f;
		origin.z+=(cfg->srcparam1.z+cfg->srcparam2.z)*0.5f;
	}else if(cfg->srctype==stFourierX || cfg->srctype==stFourier2D){
		float rx=rand_uniform01(ran);
		float ry=rand_uniform01(ran);
		float4 v2=cfg->srcparam1;
		v2.w*=1.f/(sqrtf(cfg->srcparam1.x*cfg->srcparam1.x+cfg->srcparam1.y*cfg->srcparam1.y+cfg->srcparam1.z*cfg->srcparam1.z));
		v2.x=v2.w*(cfg->srcdir.y*cfg->srcparam1.z - cfg->srcdir.z*cfg->srcparam1.y);
		v2.y=v2.w*(cfg->srcdir.z*cfg->srcparam1.x - cfg->srcdir.x*cfg->srcparam1.z); 
		v2.z=v2.w*(cfg->srcdir.x*cfg->srcparam1.y - cfg->srcdir.y*cfg->srcparam1.x);
		r->p0.x=cfg->srcpos.x+rx*cfg->srcparam1.x+ry*v2.x;
		r->p0.y=cfg->srcpos.y+rx*cfg->srcparam1.y+ry*v2.y;
		r->p0.z=cfg->srcpos.z+rx*cfg->srcparam1.z+ry*v2.z;
		if(cfg->srctype==stFourier2D)
			r->weight=(sinf((cfg->srcparam2.x*rx+cfg->srcparam2.z)*TWO_PI)*sinf((cfg->srcparam2.y*ry+cfg->srcparam2.w)*TWO_PI)+1.f)*0.5f; //between 0 and 1
		else
			r->weight=(cosf((cfg->srcparam2.x*rx+cfg->srcparam2.y*ry+cfg->srcparam2.z)*TWO_PI)*(1.f-cfg->srcparam2.w)+1.f)*0.5f; //between 0 and 1
		origin.x+=(cfg->srcparam1.x+v2.x)*0.5f;
		origin.y+=(cfg->srcparam1.y+v2.y)*0.5f;
		origin.z+=(cfg->srcparam1.z+v2.z)*0.5f;
	}else if(cfg->srctype==stDisk || cfg->srctype==stGaussian){  // uniform disk and Gaussian beam
		float sphi, cphi;
		float phi=TWO_PI*rand_uniform01(ran);
		sphi=sinf(phi);	cphi=cosf(phi);
		float r0;
		if(cfg->srctype==stDisk)
		    r0=sqrtf(rand_uniform01(ran))*cfg->srcparam1.x;
		else if(fabs(r->focus) < 1e-5f || fabs(cfg->srcparam1.y) < 1e-5f)
		    r0=sqrtf(-log(rand_uniform01(ran)))*cfg->srcparam1.x;
		else{
		    float z0=cfg->srcparam1.x*cfg->srcparam1.x*M_PI/cfg->srcparam1.y; //Rayleigh range
		    r0=sqrtf(-log(rand_uniform01(ran))*(1.f+(r->focus*r->focus/(z0*z0))))*cfg->srcparam1.x;
		}
		if(cfg->srcdir.z>-1.f+EPS && cfg->srcdir.z<1.f-EPS){
		    float tmp0=1.f-cfg->srcdir.z*cfg->srcdir.z;
		    float tmp1=r0/sqrtf(tmp0);
		    r->p0.x=cfg->srcpos.x+tmp1*(cfg->srcdir.x*cfg->srcdir.z*cphi - cfg->srcdir.y*sphi);
		    r->p0.y=cfg->srcpos.y+tmp1*(cfg->srcdir.y*cfg->srcdir.z*cphi + cfg->srcdir.x*sphi);
		    r->p0.z=cfg->srcpos.z-tmp1*tmp0*cphi;
		}else{
   		    r->p0.x+=r0*cphi;
		    r->p0.y+=r0*sphi;
		}
	}else if(cfg->srctype==stCone || cfg->srctype==stIsotropic || cfg->srctype==stArcSin){
		float ang,stheta,ctheta,sphi,cphi;
		ang=TWO_PI*rand_uniform01(ran); //next arimuth angle
		sphi=sinf(ang);	cphi=cosf(ang);
		if(cfg->srctype==stCone){  // a solid-angle section of a uniform sphere
		        do{
				ang=(cfg->srcparam1.y>0) ? TWO_PI*rand_uniform01(ran) : acosf(2.f*rand_uniform01(ran)-1.f); //sine distribution
		        }while(ang>cfg->srcparam1.x);
		}else{
			if(cfg->srctype==stIsotropic) // uniform sphere
				ang=acosf(2.f*rand_uniform01(ran)-1.f); //sine distribution
			else
				ang=M_PI*rand_uniform01(ran); //uniform distribution in zenith angle, arcsine
		}
		stheta=sinf(ang);
		ctheta=cosf(ang);
		r->vec.x=stheta*cphi;
		r->vec.y=stheta*sphi;
		r->vec.z=ctheta;
		canfocus=0;
                if(r->eid>0)
		    return;
	}else if(cfg->srctype==stZGaussian){
		float ang,stheta,ctheta,sphi,cphi;
		ang=TWO_PI*rand_uniform01(ran); //next arimuth angle
		sphi=sinf(ang);	cphi=cosf(ang);
		ang=sqrtf(-2.f*log(rand_uniform01(ran)))*(1.f-2.f*rand_uniform01(ran0))*cfg->srcparam1.x;
		stheta=sinf(ang);
		ctheta=cosf(ang);
		r->vec.x=stheta*cphi;
		r->vec.y=stheta*sphi;
		r->vec.z=ctheta;
		canfocus=0;
	}else if(cfg->srctype==stLine || cfg->srctype==stSlit){
	      float t=rand_uniform01(ran);
	      r->p0.x+=t*cfg->srcparam1.x;
	      r->p0.y+=t*cfg->srcparam1.y;
	      r->p0.z+=t*cfg->srcparam1.z;

              if(cfg->srctype==stLine){
	              float s,p;
		      t=1.f-2.f*rand_uniform01(ran);
		      s=1.f-2.f*rand_uniform01(ran);
		      p=sqrtf(1.f-r->vec.x*r->vec.x-r->vec.y*r->vec.y)*(rand_uniform01(ran)>0.5f ? 1.f : -1.f);
		      float3 vv;
		      vv.x=r->vec.y*p-r->vec.z*s;
		      vv.y=r->vec.z*t-r->vec.x*p;
		      vv.z=r->vec.x*s-r->vec.y*t;
		      r->vec=vv;
		      //*((float3*)&(r->vec))=(float3)(r->vec.y*p-r->vec.z*s,r->vec.z*t-r->vec.x*p,r->vec.x*s-r->vec.y*t);
	      }
              origin.x+=(cfg->srcparam1.x)*0.5f;
              origin.y+=(cfg->srcparam1.y)*0.5f;
              origin.z+=(cfg->srcparam1.z)*0.5f;
              canfocus=(cfg->srctype==stSlit);
        }

        if(canfocus && r->focus!=0.f){ // if beam focus is set, determine the incident angle
	        float Rn2;
	        origin.x+=r->focus*r->vec.x;
		origin.y+=r->focus*r->vec.y;
		origin.z+=r->focus*r->vec.z;
		if(r->focus<0.f){ // diverging beam
                     r->vec.x=r->p0.x-origin.x;
                     r->vec.y=r->p0.y-origin.y;
                     r->vec.z=r->p0.z-origin.z;
		}else{             // converging beam
                     r->vec.x=origin.x-r->p0.x;
                     r->vec.y=origin.y-r->p0.y;
                     r->vec.z=origin.z-r->p0.z;
		}
		Rn2=1.f/sqrtf(vec_dot(&r->vec,&r->vec)); // normalize
		vec_mult(&r->vec,Rn2,&r->vec);
	}

        vec_mult_add(&(r->p0),&(r->vec),1.f,EPS,&(r->p0));

	/*Caluclate intial element id and bary-centric coordinates for area sources - position changes everytime*/
	float3 vecS={0.f}, *nodes=mesh->node, vecAB, vecAC, vecN;
	int is,i,ea,eb,ec;
	float bary[4]={0.f};
	for(is=0;is<mesh->srcelemlen;is++){
		int include = 1;
		int *elems=(int *)(mesh->elem+(mesh->srcelem[is]-1)*mesh->elemlen);
		for(i=0;i<4;i++){
			ea=elems[out[i][0]]-1;
			eb=elems[out[i][1]]-1;
			ec=elems[out[i][2]]-1;
			vec_diff(&nodes[ea],&nodes[eb],&vecAB); //repeated for all photons
			vec_diff(&nodes[ea],&nodes[ec],&vecAC); //repeated for all photons
			vec_diff(&nodes[ea],&(r->p0),&vecS);
			vec_cross(&vecAB,&vecAC,&vecN); //repeated for all photons, vecN can be precomputed
			bary[facemap[i]]=-vec_dot(&vecS,&vecN);
		}
		for(i=0;i<4;i++){
			if(bary[i]<-1e-4f){
				include = 0;
			}
		}
		if(include){
			r->eid=mesh->srcelem[is];
			float s=0.f;
			for(i=0;i<4;i++){s+=bary[i];}
			r->bary0.x=bary[0]/s;
			r->bary0.y=bary[1]/s;
			r->bary0.z=bary[2]/s;
			r->bary0.w=bary[3]/s;
			for(i=0;i<4;i++){
				if((bary[i]/s)<1e-4f)
					r->faceid=ifacemap[i]+1;
			}
			break;
		}
	}
	if(is==mesh->srcelemlen){
#pragma omp critical
{
		MMC_FPRINTF(cfg->flog,"all tetrahedra (%d) labeled with -1 do not enclose the source!\n",mesh->srcelemlen);
		if(mesh->srcelemlen){
		  int *elems=(int *)(mesh->elem+(mesh->srcelem[0]-1)*mesh->elemlen);
		  MMC_FPRINTF(cfg->flog,"elem %d %d [%f %f %f] \n",mesh->srcelem[0],elems[0],mesh->node[elems[0]-1].x,mesh->node[elems[0]-1].y,mesh->node[elems[0]-1].z);
		  MMC_FPRINTF(cfg->flog,"elem %d %d [%f %f %f] \n",mesh->srcelem[0],elems[1],mesh->node[elems[1]-1].x,mesh->node[elems[1]-1].y,mesh->node[elems[1]-1].z);
		  MMC_FPRINTF(cfg->flog,"elem %d %d [%f %f %f] \n",mesh->srcelem[0],elems[2],mesh->node[elems[2]-1].x,mesh->node[elems[2]-1].y,mesh->node[elems[2]-1].z);
		  MMC_FPRINTF(cfg->flog,"elem %d %d [%f %f %f] \n",mesh->srcelem[0],elems[3],mesh->node[elems[3]-1].x,mesh->node[elems[3]-1].y,mesh->node[elems[3]-1].z);
		  MMC_FPRINTF(cfg->flog,"source position [%e %e %e] \n",r->p0.x,r->p0.y,r->p0.z);
		  MMC_FPRINTF(cfg->flog,"bary centric volume [%e %e %e %e] \n",bary[0],bary[1],bary[2],bary[3]);
		}
		MESH_ERROR("initial element does not enclose the source!");
}
	}
}


/**
 * @brief Deal with absorption using MCML-like algorithm (albedo-weight MC)
 *
 * This function performs MCML-like absorption calculations
 *
 * \param[in,out] r: the current ray
 * \param[in] mesh: the mesh data structure
 * \param[in,out] cfg: simulation configuration structure
 * \param[out] visit: statistics counters of this thread
 */

void albedoweight(ray *r, tetmesh *mesh, mcconfig *cfg, visitor *visit){
	float *baryp0=&(r->bary0.x);
	int eid = r->eid-1;
	int *ee = (int *)(mesh->elem+eid*mesh->elemlen);
    	int i,tshift, datalen=(cfg->method==rtBLBadouelGrid) ? cfg->crop0.z : ( (cfg->basisorder) ? mesh->nn : mesh->ne);;

	medium * prop=mesh->med+(mesh->type[eid]);
        float ww=r->weight;

        r->weight*=prop->mus/(prop->mua+prop->mus);

        ww-=r->weight;
	r->Eabsorb+=ww;

	tshift=MIN( ((int)((r->photontimer-cfg->tstart)*visit->rtstep)), cfg->maxgate-1 )*datalen;

        if(cfg->method==rtBLBadouelGrid){
	
	}else{
	    if(!cfg->basisorder){
                if(cfg->isatomic)
#pragma omp atomic
		    mesh->weight[eid+tshift]+=ww;
                else
                    mesh->weight[eid+tshift]+=ww;
	    }else{
                if(cfg->isatomic)
		    for(i=0;i<4;i++)
#pragma omp atomic
			mesh->weight[ee[i]-1+tshift]+=ww*baryp0[i];
                else
                    for(i=0;i<4;i++)
                        mesh->weight[ee[i]-1+tshift]+=ww*baryp0[i];
            }
	}
}

void visitor_init(mcconfig *cfg, visitor* visit){
	visit->launchweight=(double*)calloc(cfg->srcnum,sizeof(double));
	visit->absorbweight=(double*)calloc(cfg->srcnum,sizeof(double));
	visit->kahanc0=(double*)calloc(cfg->srcnum,sizeof(double));
	visit->kahanc1=(double*)calloc(cfg->srcnum,sizeof(double));
}

void visitor_clear(visitor* visit){
	free(visit->launchweight);
	visit->launchweight=NULL;
	free(visit->absorbweight);
	visit->absorbweight=NULL;
	free(visit->kahanc0);
	visit->kahanc0=NULL;
	free(visit->kahanc1);
	visit->kahanc1=NULL;
}

void updateroi(int immctype,ray *r, tetmesh *mesh){
	if(immctype==1 && mesh->edgeroi){
	    r->roisize=(float *)(mesh->edgeroi+(r->eid-1)*6);
        }else if(mesh->faceroi){
	    r->roisize=(float *)(mesh->faceroi+(r->eid-1)*4);
       }
}<|MERGE_RESOLUTION|>--- conflicted
+++ resolved
@@ -1059,25 +1059,15 @@
  * if doinit is set to 0, this function only updates r->{Lmove, roiidx, inroi}. r->roitype update is not necessary
  * in the latter case, if reference element is found, it also updates r->refeid and r->roisize pointers
  */
-<<<<<<< HEAD
-int traceroi(ray *r, raytracer *tracer, int roitype, int doinit){
-=======
 void traceroi(ray *r, raytracer *tracer, int roitype, int doinit){
->>>>>>> c0537cca
     int eid=r->eid-1;
     int *ee=(int *)(tracer->mesh->elem+eid*tracer->mesh->elemlen);
     if(roitype==1){
           int i;
           float minratio=1.f;
-<<<<<<< HEAD
-	  int hitstatus=htNone, firsthit=htNone, firstinout=htNone;
-	  if(tracer->mesh->edgeroi){
-		// edge-based iMMC  - ray-cylinder intersection test
-=======
 	  if(tracer->mesh->edgeroi){
 		// edge-based iMMC  - ray-cylinder intersection test
 	        int hitstatus=htNone, firsthit=htNone;
->>>>>>> c0537cca
 	        float distdata[2];
 	        float3 projdata[2];
 		for(i=0;i<6;i++){
@@ -1085,48 +1075,18 @@
 			    compute_distances_to_edge(r, tracer, ee, i, distdata, projdata, &hitstatus);
 			    if(doinit)
 			        r->inroi |= (hitstatus==htInOut || hitstatus==htNoHitIn);
-<<<<<<< HEAD
-			    else{
-			      if(hitstatus==htInOut || hitstatus==htOutIn){
-=======
 			    else if(hitstatus==htInOut || hitstatus==htOutIn){
->>>>>>> c0537cca
 			        float lratio=ray_cylinder_intersect(r, i, distdata, projdata, hitstatus);
 				if(lratio<minratio){
 				   minratio=lratio;
 				   firsthit=hitstatus;
 				   r->roiidx = i;
 				}
-<<<<<<< HEAD
-			      }else if(hitstatus==htNoHitIn || hitstatus==htNoHitOut){
-				firstinout=firstinout==htNone ? hitstatus : (hitstatus==htNoHitIn ? hitstatus : firstinout);
-			      }
-=======
->>>>>>> c0537cca
 			    }
 			}
 		}
 		if(minratio<1.f)
 		    r->Lmove*=minratio;
-<<<<<<< HEAD
-	        if(!doinit){
-		  if(firsthit!=htNone){
-		    // hit happens
-		    r->inroi=(firsthit==htOutIn) ? 1 : 0;
-		  }else if(firstinout!=htNone){
-		    // hit not happens
-		    r->inroi=(firstinout==htNoHitIn) ? 1 : 0;
-		  }
-		}
-		r->roitype=(firsthit==htInOut || firsthit==htOutIn) ? rtEdge : rtNone;
-	  }
-	  
-	  if(firsthit==htNone && firstinout!=htNoHitIn && tracer->mesh->noderoi){
-	        // not hit any edgeroi in the current element, then go for node-based iMMC
-		float nr;
-		float3 *center;
-	        hitstatus=htNone, firsthit=htNone, firstinout=htNone;
-=======
 	        if(!doinit)
 		    r->inroi= (firsthit==htNone? r->inroi : (firsthit==htOutIn || firsthit==htNoHitIn));
 		r->roitype=(firsthit==htInOut || firsthit==htOutIn) ? rtEdge : rtNone;
@@ -1136,7 +1096,6 @@
 		float nr;
 		float3 *center;
 	        int hitstatus=htNone, firsthit=htNone;
->>>>>>> c0537cca
 		minratio=r->Lmove;
 		for(i=0;i<4;i++){	// check if hits any node edgeroi
 		    nr = tracer->mesh->noderoi[ee[i]-1];
@@ -1144,52 +1103,27 @@
 			compute_distances_to_node(r, tracer, ee, i, nr, &center, &hitstatus);
 			if(doinit)
 			    r->inroi |= (hitstatus==htInOut || hitstatus==htNoHitIn);
-<<<<<<< HEAD
-			else{
-			  if(hitstatus==htInOut || hitstatus==htOutIn){
-=======
 			else if(hitstatus==htInOut || hitstatus==htOutIn){
->>>>>>> c0537cca
 			    float lmove=ray_sphere_intersect(r, i, center, nr, hitstatus);
 			    if(lmove<minratio){
 				minratio=lmove;
 				firsthit=hitstatus;
 				r->roiidx = i;
 			    }
-<<<<<<< HEAD
-		          }else if(hitstatus==htNoHitIn || hitstatus==htNoHitOut){
-		              firstinout=firstinout==htNone ? hitstatus : (hitstatus==htNoHitIn ? hitstatus : firstinout);
-			  }
-=======
->>>>>>> c0537cca
 			}
 		    }
 		}
 		if(minratio<r->Lmove)
 		    r->Lmove=minratio;
-<<<<<<< HEAD
-		if(!doinit){
-		  if(firsthit!=htNone){
-		    // hit happens
-		    r->inroi=(firsthit==htOutIn) ? 1 : 0;
-		  }else if(firstinout!=htNone){
-		    // hit not happens
-		    r->inroi=(firstinout==htNoHitIn) ? 1 : 0;
-		  }
-		}
+	        if(!doinit)
+		    r->inroi= (firsthit==htNone? r->inroi : (firsthit==htOutIn || firsthit==htNoHitIn));
 		r->roitype=(firsthit==htInOut || firsthit==htOutIn) ? rtNode : rtNone;
-	  }
-	  if(firsthit==htNone && firstinout==htNone){
-	    // use elem properties
-	    return 0;
-	  }
-	  return -1;
-	
+	}
     }else if(tracer->mesh->faceroi){
     	int neweid=-1, newbaseid=0;
     	int *newee;
 	float lratio=1.f,minratio=1.f;
-	int hitstatus=htNone, firsthit=htNone, firstinout=htNone, i;
+	int hitstatus=htNone, firsthit=htNone, i;
 
         // test if this is a reference element, indicated by a negative radius
 	if(r->roisize[0]<-4.f){
@@ -1201,30 +1135,7 @@
 	}
 
         // test if the ray intersect with a face ROI (slab)
-        for(i=0;i<4;i++){
-=======
-	        if(!doinit)
-		    r->inroi= (firsthit==htNone? r->inroi : (firsthit==htOutIn || firsthit==htNoHitIn));
-		r->roitype=(firsthit==htInOut || firsthit==htOutIn) ? rtNode : rtNone;
-	}
-    }else if(tracer->mesh->faceroi){
-    	int neweid=-1, newbaseid=0;
-    	int *newee;
-	float lratio=1.f,minratio=1.f;
-	int hitstatus=htNone, firsthit=htNone, i;
-
-        // test if this is a reference element, indicated by a negative radius
-	if(r->roisize[0]<-4.f){
-	    neweid=(int)(-r->roisize[0])-4;
-	    r->refeid = neweid;
-	    newbaseid=(neweid-1)<<2;
-	    newee=(int *)(tracer->mesh->elem+(neweid-1)*tracer->mesh->elemlen);
-	    r->roisize=(float *)(tracer->mesh->faceroi+(neweid-1)*4);
-	}
-
-        // test if the ray intersect with a face ROI (slab)
     	for(i=0;i<4;i++){
->>>>>>> c0537cca
 	    if(r->roisize[i]>0.f){
     		if(neweid<0)
     			lratio = ray_face_intersect(r, tracer, ee, i, eid<<2, eid, &hitstatus);
@@ -1232,51 +1143,19 @@
     			lratio = ray_face_intersect(r, tracer, newee, i, newbaseid, neweid, &hitstatus);
 		if(doinit)
 		    r->inroi |= (hitstatus==htInOut || hitstatus==htNoHitIn);
-<<<<<<< HEAD
-		else{
-		  if(hitstatus==htInOut || hitstatus==htOutIn){
-		    if(lratio<minratio){
-		      minratio=lratio;
-		      firsthit=hitstatus;
-		      r->roiidx = i;
-	            }
-		  }else if(hitstatus==htNoHitIn || hitstatus==htNoHitOut){
-		    firstinout=firstinout==htNone ? hitstatus : (hitstatus==htNoHitIn ? hitstatus : firstinout);
-	          }
-=======
 		else if(lratio<minratio){
 		    minratio=lratio;
 		    firsthit=hitstatus;
 		    r->roiidx = i;
->>>>>>> c0537cca
 		}
 	    }
     	}
 	if(minratio<1.f)
 	    r->Lmove*=minratio;
-<<<<<<< HEAD
-	if(!doinit){
-            if(firsthit!=htNone){
-              // hit happens
-              r->inroi=(firsthit==htOutIn) ? 1 : 0;
-            }else if(firstinout!=htNone){
-              // hit not happens
-              r->inroi=(firstinout==htNoHitIn) ? 1 : 0;
-            }
-        }
-	r->roitype=(firsthit==htInOut || firsthit==htOutIn) ? rtFace : rtNone;
-	if(firsthit==htNone && firstinout==htNone){
-          // use elem properties
-          return 0;
-        }
-    }
-    return -1;
-=======
 	if(!doinit)
 	    r->inroi= (firsthit==htNone? r->inroi : (firsthit==htOutIn || firsthit==htNoHitIn));
 	r->roitype=(firsthit==htInOut || firsthit==htOutIn) ? rtFace : rtNone;
     }
->>>>>>> c0537cca
 }
 
 /** 
@@ -1375,22 +1254,9 @@
 	    r->Lmove=((r->isend) ? dlen : Lp0);
 	    
 	    // implicit MMC - test if ray intersects with edge/face/node ROI boundaries
-<<<<<<< HEAD
-	    int roiprop=-1;
-	    int oldroi=r->inroi;
-            if(cfg->implicit)
-                roiprop=traceroi(r,tracer,cfg->implicit, 0);
-
-	    if(oldroi==1 && roiprop==0){
-	        prop=tracer->mesh->med+(tracer->mesh->type[eid]);
-		rc=prop->n*R_C0;
-	    }
-	    
-=======
             if(cfg->implicit)
                 traceroi(r,tracer,cfg->implicit, 0);
 
->>>>>>> c0537cca
             O = _mm_load_ps(&(r->vec.x));
 	    S = _mm_load_ps(&(r->p0.x));
 	    T = _mm_set1_ps(bary.x);
