--- conflicted
+++ resolved
@@ -30,6 +30,9 @@
 
 #define inlinefun __device__
 
+#include "mmc_const.h"
+#include "mmc_cu_host.h"
+#include "mmc_tictoc.h"
 #include <stdint.h>
 #include <stdlib.h>
 #include <string.h>
@@ -37,12 +40,8 @@
 #ifdef _OPENMP
     #include <omp.h>
 #endif
-
 #include "mmc_const.h"
-#include "mmc_cu_host.h"
-#include "mmc_cuda_query_gpu.h"
-#include "mmc_tictoc.h"
-#include "mmc_const.h"
+
 #include "mmc_core.cu"
 
 /******************************************************************************
@@ -50,9 +49,6 @@
 structures.This include the command line options(cfg), tetrahedral mesh(mesh)
 and the ray tracer precomputed data (tracer).
 ******************************************************************************/
-<<<<<<< HEAD
-void mmc_run_simulation(mcconfig* cfg, tetmesh* mesh, raytracer* tracer, GPUInfo* gpu, void (*progressfun)(float, void*), void* handle) {
-=======
 #define CUDA_ASSERT(a)                                                         \
     mcx_cu_assess((a), __FILE__, __LINE__) ///< macro to report CUDA error
 
@@ -206,7 +202,6 @@
 }
 
 void mmc_run_simulation(mcconfig* cfg, tetmesh* mesh, raytracer* tracer, GPUInfo* gpu) {
->>>>>>> 54026446
     uint i, j;
     float t, twindow0, twindow1;
     float fullload = 0.f;
@@ -967,6 +962,7 @@
 void mmc_run_cu(mcconfig* cfg, tetmesh* mesh, raytracer* tracer) {
     GPUInfo* gpuinfo = NULL;      /** gpuinfo: structure to store GPU information */
     unsigned int activedev = 0;   /** activedev: count of total active GPUs to be used */
+
     if (!(activedev = mcx_list_cu_gpu(cfg, &gpuinfo))) {
         mcx_error(-1, "No GPU device found\n", __FILE__, __LINE__);
     }
