--- conflicted
+++ resolved
@@ -340,7 +340,6 @@
     }
 }
 
-
 void mesh_createdualmesh(tetmesh* mesh, mcconfig* cfg) {
     int i;
     mesh->nmin.x = VERY_BIG;
@@ -459,11 +458,7 @@
         MESH_ERROR("node file has wrong format");
     }
 
-<<<<<<< HEAD
-    mesh->node = (MMCfloat3*)calloc(sizeof(MMCfloat3), mesh->nn);
-=======
     mesh->node = (FLOAT3*)calloc(sizeof(FLOAT3), mesh->nn);
->>>>>>> 54026446
 
     for (i = 0; i < mesh->nn; i++) {
         if (fscanf(fp, "%d %f %f %f", &tmp, &(mesh->node[i].x), &(mesh->node[i].y), &(mesh->node[i].z)) != 4) {
@@ -945,6 +940,26 @@
             mesh->nvol[ee[j] - 1] += mesh->evol[i] * 0.25f;
         }
     }
+    if (mesh->fnode) {
+        free(mesh->fnode);
+        mesh->fnode = NULL;
+    }
+    if (mesh->fnorm) {
+        free(mesh->fnorm);
+        mesh->fnorm = NULL;
+    }
+    if (mesh->face) {
+        free(mesh->face);
+        mesh->face = NULL;
+    }
+    if (mesh->front) {
+        free(mesh->front);
+        mesh->front = NULL;
+    }
+    if (mesh->back) {
+        free(mesh->back);
+        mesh->back = NULL;
+    }
 }
 
 /**
@@ -1035,34 +1050,7 @@
         bary[i] /= s;
     }
 
-<<<<<<< HEAD
-    if (mesh->faceroi) {
-        free(mesh->faceroi);
-        mesh->faceroi = NULL;
-    }
-    if (mesh->fnode) {
-        free(mesh->fnode);
-        mesh->fnode = NULL;
-    }
-    if (mesh->fnorm) {
-        free(mesh->fnorm);
-        mesh->fnorm = NULL;
-    }
-    if (mesh->face) {
-        free(mesh->face);
-        mesh->face = NULL;
-    }
-    if (mesh->front) {
-        free(mesh->front);
-        mesh->front = NULL;
-    }
-    if (mesh->back) {
-        free(mesh->back);
-        mesh->back = NULL;
-    }
-=======
     return 0;
->>>>>>> 54026446
 }
 
 /**
@@ -1133,11 +1121,11 @@
                     v0 = pmesh->fnode[pmesh->face[pmesh->nface].x];
                     v1 = pmesh->fnode[pmesh->face[pmesh->nface].y];
                     v2 = pmesh->fnode[pmesh->face[pmesh->nface].z];
-                    vec_diff((MMCfloat3*)&v0, (MMCfloat3*)&v1, (MMCfloat3*)&vec01);
-                    vec_diff((MMCfloat3*)&v0, (MMCfloat3*)&v2, (MMCfloat3*)&vec02);
-                    vec_cross((MMCfloat3*)&vec01, (MMCfloat3*)&vec02, (MMCfloat3*)&vnorm);
-                    float mag = 1.0f / sqrtf(vec_dot((MMCfloat3*)&vnorm, (MMCfloat3*)&vnorm));
-                    vec_mult((MMCfloat3*)&vnorm, mag, (MMCfloat3*)&vnorm);
+                    vec_diff((float3*)&v0, (float3*)&v1, (float3*)&vec01);
+                    vec_diff((float3*)&v0, (float3*)&v2, (float3*)&vec02);
+                    vec_cross((float3*)&vec01, (float3*)&vec02, (float3*)&vnorm);
+                    float mag = 1.0f / sqrtf(vec_dot((float3*)&vnorm, (float3*)&vnorm));
+                    vec_mult((float3*)&vnorm, mag, (float3*)&vnorm);
                     pmesh->fnorm[pmesh->nface] = vnorm;
                     // front and back media types
                     pmesh->front[pmesh->nface] = ((nexteid == 0) ? 0 : pmesh->type[nexteid - 1]);
@@ -1169,14 +1157,6 @@
         } else {
             MESH_ERROR("tracer is not associated with a mesh");
         }
-<<<<<<< HEAD
-    } else if ( (cfg->srctype == stPencil || cfg->srctype == stIsotropic || cfg->srctype == stCone || cfg->srctype == stArcSin)  && cfg->e0 > 0) {
-        int eid = cfg->e0 - 1;
-        MMCfloat3 vecS = {0.f}, *nodes = tracer->mesh->node, vecAB, vecAC, vecN;
-        int ea, eb, ec;
-        float s = 0.f, *bary = &(cfg->bary0.x);
-        int* elems = (int*)(tracer->mesh->elem + eid * tracer->mesh->elemlen); // convert int4* to int*
-=======
     } else if ( (cfg->srctype == stPencil || cfg->srctype == stIsotropic || cfg->srctype == stCone || cfg->srctype == stArcSin) ) {
         if (cfg->e0 <= 0 || mesh_barycentric(cfg->e0, &cfg->bary0.x, (FLOAT3*) & (cfg->srcpos), tracer->mesh)) {
             if (mesh_initelem(tracer->mesh, cfg)) {
@@ -1199,7 +1179,6 @@
 
     if (cfg->isnormalized == 1 && cfg->method != rtBLBadouelGrid && cfg->basisorder) {
         float* Reff = (float*)calloc(tracer->mesh->prop + 1, sizeof(float));
->>>>>>> 54026446
 
         if (cfg->isreflect) {
             for (i = 1; i <= tracer->mesh->prop; i++) { // precompute the Reff for each non-zero label
@@ -1367,11 +1346,7 @@
     unsigned int ne, i, j;
     const int pairs[6][2] = {{0, 1}, {0, 2}, {0, 3}, {1, 2}, {1, 3}, {2, 3}};
 
-<<<<<<< HEAD
-    MMCfloat3* nodes;
-=======
     FLOAT3* nodes;
->>>>>>> 54026446
     int* elems, ebase;
     int e1, e0;
     float Rn2;
@@ -1390,17 +1365,8 @@
     elems = (int*)(tracer->mesh->elem); // convert int4* to int*
 
     if (tracer->method == rtPlucker) {
-<<<<<<< HEAD
-        int ea, eb, ec;
-        MMCfloat3 vecAB = {0.f}, vecAC = {0.f};
-
-        tracer->d = (MMCfloat3*)calloc(sizeof(MMCfloat3), ne * 6); // 6 edges/elem
-        tracer->m = (MMCfloat3*)calloc(sizeof(MMCfloat3), ne * 6); // 6 edges/elem
-        tracer->n = (MMCfloat3*)calloc(sizeof(MMCfloat3), ne * 4); // 4 face norms
-=======
         tracer->d = (float3*)calloc(sizeof(float3), ne * 6); // 6 edges/elem
         tracer->m = (float3*)calloc(sizeof(float3), ne * 6); // 6 edges/elem
->>>>>>> 54026446
 
         for (i = 0; i < ne; i++) {
             ebase = i << 2;
@@ -1414,16 +1380,16 @@
         }
     } else if (tracer->method == rtHavel || tracer->method == rtBadouel) {
         int ea, eb, ec;
-        MMCfloat3 vecAB = {0.f}, vecAC = {0.f};
+        float3 vecAB = {0.f}, vecAC = {0.f};
 
         tracer->d = NULL;
-        tracer->m = (MMCfloat3*)calloc(sizeof(MMCfloat3), ne * 12);
+        tracer->m = (float3*)calloc(sizeof(float3), ne * 12);
 
         for (i = 0; i < ne; i++) {
             ebase = i << 2;
 
             for (j = 0; j < 4; j++) {
-                MMCfloat3* vecN = tracer->m + 3 * (ebase + j);
+                float4* vecN = tracer->m + 3 * (ebase + j);
 
                 ea = elems[ebase + out[j][0]] - 1;
                 eb = elems[ebase + out[j][1]] - 1;
@@ -1454,14 +1420,9 @@
 
     if (tracer->method == rtPlucker || tracer->method == rtBLBadouel || tracer->method == rtBLBadouelGrid) {
         int ea, eb, ec;
-        MMCfloat3 vecAB = {0.f}, vecAC = {0.f}, vN = {0.f};
-
-<<<<<<< HEAD
-        tracer->d = NULL;
-        tracer->n = (MMCfloat3*)calloc(sizeof(MMCfloat3), ne * 4);
-=======
+        float3 vecAB = {0.f}, vecAC = {0.f}, vN = {0.f};
+
         tracer->n = (float3*)calloc(sizeof(float3), ne * 4);
->>>>>>> 54026446
 
         for (i = 0; i < ne; i++) {
             ebase = i << 2;
@@ -1529,11 +1490,11 @@
  * @param[out] pmom: buffer to store momentum transfer data if needed
  */
 
-float mc_next_scatter(float g, MMCfloat3* dir, RandType* ran, RandType* ran0, mcconfig* cfg, float* pmom) {
+float mc_next_scatter(float g, float3* dir, RandType* ran, RandType* ran0, mcconfig* cfg, float* pmom) {
 
     float nextslen;
     float sphi = 0.f, cphi = 0.f, tmp0, theta, stheta, ctheta, tmp1;
-    MMCfloat3 p;
+    float3 p;
 
     rand_need_more(ran, ran0);
 
