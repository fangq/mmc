--- conflicted
+++ resolved
@@ -51,15 +51,14 @@
 *******************************************************************************/
 
 typedef struct MMC_ray {
-<<<<<<< HEAD
-    MMCfloat3 p0;                 /**< current photon position */
-    MMCfloat3 vec;                /**< current photon direction vector */
-    MMCfloat3 pout;               /**< the intersection position of the ray to the enclosing tet */
-=======
+#if defined(MMC_USE_SSE) || defined(USE_OPENCL)
+    float4 p0;                    /**< current photon position */
+    float4 vec;                   /**< current photon direction vector */
+#else
     float3 p0;                    /**< current photon position */
     float3 vec;                   /**< current photon direction vector */
+#endif
     FLOAT3 pout;                  /**< the intersection position of the ray to the enclosing tet */
->>>>>>> 54026446
     float4 bary0;                 /**< the Barycentric coordinate of the intersection with the tet */
     int eid;                      /**< the index of the enclosing tet (starting from 1) */
     int faceid;                   /**< the index of the face at which ray intersects with tet */
@@ -109,15 +108,6 @@
 #ifdef  __cplusplus
 extern "C" {
 #endif
-<<<<<<< HEAD
-void interppos(MMCfloat3* w, MMCfloat3* p1, MMCfloat3* p2, MMCfloat3* p3, MMCfloat3* pout);
-void getinterp(float w1, float w2, float w3, MMCfloat3* p1, MMCfloat3* p2, MMCfloat3* p3, MMCfloat3* pout);
-void fixphoton(MMCfloat3* p, MMCfloat3* nodes, int* ee);
-void onephoton(size_t id, raytracer* tracer, tetmesh* mesh, mcconfig* cfg, RandType* ran, RandType* ran0, visitor* visit);
-void launchphoton(mcconfig* cfg, ray* r, tetmesh* mesh, RandType* ran, RandType* ran0);
-float reflectray(mcconfig* cfg, MMCfloat3* c0, raytracer* tracer, int* oldeid, int* eid, int faceid, RandType* ran, int inroi);
-float reflectrayroi(mcconfig* cfg, MMCfloat3* c0, MMCfloat3* ph, raytracer* tracer, int* eid, int* inroi, RandType* ran, int roitype, int roiidx, int refeid);
-=======
 void interppos(float3* w, float3* p1, float3* p2, float3* p3, float3* pout);
 void getinterp(float w1, float w2, float w3, FLOAT3* p1, FLOAT3* p2, FLOAT3* p3, FLOAT3* pout);
 void fixphoton(FLOAT3* p, FLOAT3* nodes, int* ee);
@@ -125,24 +115,16 @@
 void launchphoton(mcconfig* cfg, ray* r, tetmesh* mesh, RandType* ran, RandType* ran0);
 float reflectray(mcconfig* cfg, float3* c0, raytracer* tracer, int* oldeid, int* eid, int faceid, RandType* ran, int inroi);
 float reflectrayroi(mcconfig* cfg, FLOAT3* c0, FLOAT3* ph, raytracer* tracer, int* eid, int* inroi, RandType* ran, int roitype, int roiidx, int refeid);
->>>>>>> 54026446
 void save_scatter_events(ray* r, tetmesh* mesh, mcconfig* cfg, visitor* visit);
 void albedoweight(ray* r, tetmesh* mesh, mcconfig* cfg, visitor* visit);
 void visitor_init(mcconfig* cfg, visitor* visit);
 void visitor_clear(visitor* visit);
 void updateroi(int immctype, ray* r, tetmesh* mesh);
 void traceroi(ray* r, raytracer* tracer, int roitype, int doinit);
-<<<<<<< HEAD
-void compute_distances_to_edge(ray* r, raytracer* tracer, int* ee, int edgeid, float d2d[2], MMCfloat3 p2d[2], int* hitstatus);
-void compute_distances_to_node(ray* r, raytracer* tracer, int* ee, int index, float nr, MMCfloat3** center, int* hitstatus);
-float ray_cylinder_intersect(ray* r, int index, float d2d[2], MMCfloat3 p2d[2], int hitstatus);
-float ray_sphere_intersect(ray* r, int index, MMCfloat3* center, float nr, int hitstatus);
-=======
 void compute_distances_to_edge(ray* r, raytracer* tracer, int* ee, int edgeid, float d2d[2], FLOAT3 p2d[2], int* hitstatus);
 void compute_distances_to_node(ray* r, raytracer* tracer, int* ee, int index, float nr, FLOAT3** center, int* hitstatus);
 float ray_cylinder_intersect(ray* r, int index, float d2d[2], FLOAT3 p2d[2], int hitstatus);
 float ray_sphere_intersect(ray* r, int index, FLOAT3* center, float nr, int hitstatus);
->>>>>>> 54026446
 float ray_face_intersect(ray* r, raytracer* tracer, int* ee, int index, int baseid, int eid, int* hitstatus);
 
 #ifdef MCX_CONTAINER
