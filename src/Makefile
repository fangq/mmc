--- conflicted
+++ resolved
@@ -1,39 +1,29 @@
 ROOTDIR = ..
 BINARY=mmc
 
-<<<<<<< HEAD
-FILES=mmc_rand_xorshift128p mmc_mesh mmc_raytrace mmc_utils mmc_tictoc mmc cjson/cJSON \
-      mmc_host mmc_highorder mmc_cl_utils mmc_cl_host ubj/ubjw mmc_optix_host mmc_cuda_query_gpu
-OPTIXFILES=mmc_optix_utils
-=======
 FILES=mmc_rand_xorshift128p mmc_mesh mmc_raytrace mmc_utils mmc_tictoc mmc_host mmc_highorder mmc_bench mmc_cl_utils mmc_cl_host
->>>>>>> 54026446
 CLPROGRAM=mmc_core
-OPTIXPROGRAM=mmc_optix_core
-
-#PLATFORM = $(shell uname -s)
-
-#ifeq ($(findstring Darwin,$(PLATFORM)), Darwin)
-#  EXTRALIB:=-static-libgcc -lgcc_eh
-#  MEXLINKOPT:=$(EXTRALIB)
-#endif
 
 DOXYCFG=mmc_doxygen.cfg
 
-USERCCFLAGS=-DUSE_OS_TIMER -DUSE_OPENCL -DMMC_XORSHIFT -DUSE_OPTIX -DNDEBUG
+USERCCFLAGS=-DUSE_OS_TIMER -DUSE_OPENCL -DMMC_XORSHIFT
 
 DUMMY:=$(shell mkdir -p built/cjson)
 
-ifneq (,$(filter $(MAKECMDGOALS),cuda cudamex cudaoct))
+ifneq (,$(filter $(MAKECMDGOALS),cuda cudamex cudaoct optix optixmex optixoct))
     FILES+=mmc_cu_host
     USERCCFLAGS+=-DUSE_CUDA
-<<<<<<< HEAD
-    CUCCOPT= -DUSE_ATOMIC -DMCX_SAVE_DETECTORS -DMCX_DO_REFLECTION -DUSE_DMMC -DUSE_BLBADOUEL -DUSE_CUDA
-=======
     CUCCOPT= -DUSE_ATOMIC -DMCX_SAVE_DETECTORS -DMCX_DO_REFLECTION -DUSE_DMMC -DUSE_BLBADOUEL -Xcompiler -fPIC
->>>>>>> 54026446
     EXTRALIB+=-lcudart
     LIBCUDART=-L$(LIBOPENCLDIR) -lcudart
 endif
 
+ifneq (,$(filter $(MAKECMDGOALS),optix optixmex optixoct))
+    PTXSOURCE=mmc_optix_utils
+    FILES+=$(PTXSOURCE) mmc_optix_host
+    OPTIXPROGRAM=mmc_optix_core
+    USERCCFLAGS+=-DUSE_OPTIX -DUSE_CUDA_VECTOR_TYPES -I$(CUDAHOME)/include -I$(OPTIXHOME)/include -I$(OPTIXHOME)/SDK
+    EXTRALIB+=-lcuda -ldl
+endif
+
 include $(ROOTDIR)/commons/Makefile_common.mk